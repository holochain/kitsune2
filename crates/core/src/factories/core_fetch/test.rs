--- conflicted
+++ resolved
@@ -174,70 +174,7 @@
 }
 
 #[tokio::test(flavor = "multi_thread")]
-<<<<<<< HEAD
-async fn happy_multi_op_fetch_from_single_agent() {
-    let builder = Arc::new(default_builder().with_default_config().unwrap());
-    let peer_store = builder.peer_store.create(builder.clone()).await.unwrap();
-    let config = CoreFetchConfig::default();
-    let mock_transport = MockTransport::new(false);
-
-    let num_ops: usize = 50;
-    let op_list = create_op_list(num_ops as u16);
-    let agent_id = random_agent_id();
-    let agent_info = AgentBuilder {
-        agent: Some(agent_id.clone()),
-        url: Some(Some(Url::from_str("wss://127.0.0.1:1").unwrap())),
-        ..Default::default()
-    }
-    .build(TestLocalAgent::default());
-    let agent_url = agent_info.url.clone().unwrap();
-    peer_store.insert(vec![agent_info.clone()]).await.unwrap();
-
-    let fetch = CoreFetch::new(
-        config.clone(),
-        agent_info.space.clone(),
-        peer_store.clone(),
-        mock_transport.clone(),
-    );
-
-    let mut expected_ops = Vec::new();
-    op_list
-        .clone()
-        .into_iter()
-        .for_each(|op_id| expected_ops.push((op_id, agent_id.clone())));
-
-    fetch
-        .add_ops(op_list.clone(), agent_id.clone())
-        .await
-        .unwrap();
-
-    // Check that at least one request was sent to the agent for each op.
-    tokio::time::timeout(Duration::from_millis(100), async {
-        loop {
-            tokio::task::yield_now().await;
-            let requests_sent =
-                mock_transport.requests_sent.lock().unwrap().clone();
-            if requests_sent.len() >= num_ops {
-                op_list.clone().into_iter().all(|op_id| {
-                    requests_sent.contains(&(op_id, agent_url.clone()))
-                });
-                break;
-            }
-        }
-    })
-    .await
-    .unwrap();
-
-    // Check that op ids are still part of ops to fetch.
-    let lock = fetch.state.lock().unwrap();
-    assert!(expected_ops.iter().all(|v| lock.ops.contains(v)));
-}
-
-#[tokio::test(flavor = "multi_thread")]
-async fn happy_multi_op_fetch_from_multiple_agents() {
-=======
 async fn happy_op_fetch_from_multiple_agents() {
->>>>>>> 448c23a4
     let builder = Arc::new(default_builder().with_default_config().unwrap());
     let peer_store = builder.peer_store.create(builder.clone()).await.unwrap();
     let config = CoreFetchConfig {
@@ -376,62 +313,7 @@
     tokio::time::sleep(Duration::from_millis(10)).await;
 
     // Check that all op ids for agent have been removed from ops set.
-<<<<<<< HEAD
-    assert!(fetch.state.lock().unwrap().ops.is_empty());
-}
-
-#[tokio::test(flavor = "multi_thread")]
-async fn unresponsive_agents_are_put_on_cool_down_list() {
-    let builder = Arc::new(default_builder().with_default_config().unwrap());
-    let peer_store = builder.peer_store.create(builder.clone()).await.unwrap();
-    let config = CoreFetchConfig::default();
-    let mock_transport = MockTransport::new(true);
-
-    let op_list = create_op_list(1);
-    let agent_id = random_agent_id();
-    let agent_info = AgentBuilder {
-        agent: Some(agent_id.clone()),
-        url: Some(Some(Url::from_str("wss://127.0.0.1:1").unwrap())),
-        ..Default::default()
-    }
-    .build(TestLocalAgent::default());
-    peer_store.insert(vec![agent_info.clone()]).await.unwrap();
-
-    let fetch = CoreFetch::new(
-        config.clone(),
-        agent_info.space.clone(),
-        peer_store.clone(),
-        mock_transport.clone(),
-    );
-
-    fetch.add_ops(op_list, agent_id.clone()).await.unwrap();
-
-    tokio::time::timeout(Duration::from_millis(10), async {
-        loop {
-            tokio::task::yield_now().await;
-            if !mock_transport.requests_sent.lock().unwrap().is_empty()
-                && fetch
-                    .state
-                    .lock()
-                    .unwrap()
-                    .cool_down_list
-                    .is_agent_cooling_down(&agent_id)
-            {
-                break;
-            }
-        }
-    })
-    .await
-    .unwrap();
-
-    // Give time to remove op id from set.
-    tokio::time::sleep(Duration::from_millis(1)).await;
-
-    // Op should have been removed from ops to fetch.
-    assert!(fetch.state.lock().unwrap().ops.is_empty());
-=======
     assert!(fetch.state.lock().unwrap().requests.is_empty());
->>>>>>> 448c23a4
 }
 
 #[tokio::test(flavor = "multi_thread")]
@@ -460,18 +342,7 @@
         space: Some(space_id.clone()),
         ..Default::default()
     }
-<<<<<<< HEAD
-    .build(TestLocalAgent::default());
-    let agent_info_3 = AgentBuilder {
-        agent: Some(agent_3.clone()),
-        url: Some(Some(Url::from_str("wss://127.0.0.1:3").unwrap())),
-        space: Some(space_id.clone()),
-        ..Default::default()
-    }
-    .build(TestLocalAgent::default());
-=======
-    .build();
->>>>>>> 448c23a4
+    .build(TestLocalAgent::default());
     let agent_url_1 = agent_info_1.url.clone().unwrap();
     let agent_url_2 = agent_info_2.url.clone().unwrap();
     peer_store
