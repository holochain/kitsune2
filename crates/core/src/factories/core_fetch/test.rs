--- conflicted
+++ resolved
@@ -413,13 +413,8 @@
 }
 
 #[tokio::test(flavor = "multi_thread")]
-<<<<<<< HEAD
-async fn unresponsive_agents_are_put_on_back_off_list() {
-    let builder = Arc::new(default_builder());
-=======
 async fn unresponsive_agents_are_put_on_cool_down_list() {
     let builder = Arc::new(default_builder().with_default_config().unwrap());
->>>>>>> 8cf34eac
     let peer_store = builder.peer_store.create(builder.clone()).await.unwrap();
     let config = CoreFetchConfig::default();
     let mock_transport = MockTransport::new(true);
@@ -554,8 +549,8 @@
 }
 
 #[tokio::test(flavor = "multi_thread")]
-async fn agent_on_back_off_is_removed_from_list_after_successful_send() {
-    let builder = Arc::new(default_builder());
+async fn agent_cooling_down_is_removed_from_list() {
+    let builder = Arc::new(default_builder().with_default_config().unwrap());
     let peer_store = builder.peer_store.create(builder.clone()).await.unwrap();
     let config = CoreFetchConfig {
         back_off_interval_ms: 10,
@@ -607,13 +602,8 @@
 }
 
 #[tokio::test(flavor = "multi_thread")]
-<<<<<<< HEAD
 async fn request_is_removed_for_agent_on_back_off_when_max_is_hit() {
     let builder = Arc::new(default_builder());
-=======
-async fn agent_cooling_down_is_removed_from_list() {
-    let builder = Arc::new(default_builder().with_default_config().unwrap());
->>>>>>> 8cf34eac
     let peer_store = builder.peer_store.create(builder.clone()).await.unwrap();
     let config = CoreFetchConfig {
         back_off_interval_ms: 5,
