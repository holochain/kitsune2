mod incoming_request_queue;
mod incoming_response_queue;
mod outgoing_request_queue;

#[cfg(test)]
pub(crate) mod test_utils {
    use crate::factories::MemoryOp;
<<<<<<< HEAD
    use bytes::Bytes;
    use kitsune2_api::{id::Id, AgentId, OpId, Timestamp, Url};
    use rand::{Rng, RngCore};
=======
    use kitsune2_api::{OpId, Timestamp, Url};
    use kitsune2_test_utils::id::random_op_id;
    use rand::RngCore;
>>>>>>> a482e2ed

    pub fn random_peer_url() -> Url {
        let id = rand::thread_rng().next_u32();
        Url::from_str(format!("ws://test:80/{id}")).unwrap()
    }

<<<<<<< HEAD
    pub fn random_op_id() -> OpId {
        OpId(random_id())
    }

    pub fn random_agent_id() -> AgentId {
        AgentId(random_id())
    }

    pub fn random_peer_url() -> Url {
        let id = rand::thread_rng().next_u32();
        Url::from_str(format!("ws://test:80/{id}")).unwrap()
    }

    pub fn create_op_list(num_ops: u16) -> Vec<OpId> {
        let mut ops = Vec::new();
=======
    pub fn create_op_id_list(num_ops: u16) -> Vec<OpId> {
        let mut ops = Vec::with_capacity(num_ops as usize);
>>>>>>> a482e2ed
        for _ in 0..num_ops {
            let op_id = random_op_id();
            ops.push(op_id);
        }
        ops
    }

    pub fn make_op(data: Vec<u8>) -> MemoryOp {
        MemoryOp::new(Timestamp::now(), data)
    }
}<|MERGE_RESOLUTION|>--- conflicted
+++ resolved
@@ -5,41 +5,17 @@
 #[cfg(test)]
 pub(crate) mod test_utils {
     use crate::factories::MemoryOp;
-<<<<<<< HEAD
-    use bytes::Bytes;
-    use kitsune2_api::{id::Id, AgentId, OpId, Timestamp, Url};
-    use rand::{Rng, RngCore};
-=======
     use kitsune2_api::{OpId, Timestamp, Url};
     use kitsune2_test_utils::id::random_op_id;
     use rand::RngCore;
->>>>>>> a482e2ed
 
     pub fn random_peer_url() -> Url {
         let id = rand::thread_rng().next_u32();
         Url::from_str(format!("ws://test:80/{id}")).unwrap()
     }
 
-<<<<<<< HEAD
-    pub fn random_op_id() -> OpId {
-        OpId(random_id())
-    }
-
-    pub fn random_agent_id() -> AgentId {
-        AgentId(random_id())
-    }
-
-    pub fn random_peer_url() -> Url {
-        let id = rand::thread_rng().next_u32();
-        Url::from_str(format!("ws://test:80/{id}")).unwrap()
-    }
-
-    pub fn create_op_list(num_ops: u16) -> Vec<OpId> {
-        let mut ops = Vec::new();
-=======
     pub fn create_op_id_list(num_ops: u16) -> Vec<OpId> {
         let mut ops = Vec::with_capacity(num_ops as usize);
->>>>>>> a482e2ed
         for _ in 0..num_ops {
             let op_id = random_op_id();
             ops.push(op_id);
