--- conflicted
+++ resolved
@@ -1,8 +1,4 @@
-<<<<<<< HEAD
-use super::utils::{random_agent_id, random_op_id, random_peer_url};
-=======
 use super::test_utils::random_peer_url;
->>>>>>> a482e2ed
 use crate::{
     default_test_builder,
     factories::{
@@ -157,31 +153,8 @@
         ..
     } = setup_test().await;
 
-<<<<<<< HEAD
-    let agent_id = random_agent_id();
-    let agent_info = AgentBuilder {
-        agent: Some(agent_id.clone()),
-        url: Some(Some(random_peer_url())),
-        ..Default::default()
-    }
-    .build(TestLocalAgent::default());
-    let peer_url = agent_info.url.clone().unwrap();
-    let another_agent_id = random_agent_id();
-    let another_agent_info = AgentBuilder {
-        agent: Some(another_agent_id.clone()),
-        url: Some(Some(random_peer_url())),
-        ..Default::default()
-    }
-    .build(TestLocalAgent::default());
-    let another_peer_url = another_agent_info.url.clone().unwrap();
-    peer_store
-        .insert(vec![agent_info, another_agent_info])
-        .await
-        .unwrap();
-=======
     let peer_url = random_peer_url();
     let another_peer_url = random_peer_url();
->>>>>>> a482e2ed
 
     // Add 1 op that'll be removed and another op that won't be.
     let incoming_op = MemoryOp::new(Timestamp::now(), vec![1]);
@@ -286,30 +259,13 @@
         mock_transport,
     );
 
-<<<<<<< HEAD
-    let agent_id = random_agent_id();
-    let agent_info = AgentBuilder {
-        agent: Some(agent_id.clone()),
-        url: Some(Some(random_peer_url())),
-        ..Default::default()
-    }
-    .build(TestLocalAgent::default());
-    let peer_url = agent_info.url.clone().unwrap();
-    let agent_url = agent_info.url.clone().unwrap();
-    peer_store.insert(vec![agent_info.clone()]).await.unwrap();
-=======
     let peer_url = random_peer_url();
->>>>>>> a482e2ed
 
     let incoming_op = MemoryOp::new(Timestamp::now(), vec![1]);
     let incoming_op_id = incoming_op.compute_op_id();
 
     fetch
-<<<<<<< HEAD
-        .request_ops(vec![incoming_op_id.clone()], peer_url)
-=======
         .request_ops(vec![incoming_op_id.clone()], peer_url.clone())
->>>>>>> a482e2ed
         .await
         .unwrap();
 
