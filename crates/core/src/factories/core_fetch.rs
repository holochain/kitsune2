//! Fetch is a Kitsune2 module for fetching ops from peers.
//!
//! In particular it tracks which ops need to be fetched from which peers,
//! sends fetch requests and processes incoming requests and responses.
//!
//! It consists of multiple parts:
//! - State object that tracks op and peer urls in memory
//! - Fetch tasks that request tracked ops from peers
//! - An incoming request task that retrieves ops from the op store and responds with the
//!   ops to the requester
//! - An incoming response task that writes ops to the op store and removes their ids
//!   from the state object
//!
//! ### State object CoreFetch
//!
//! - Exposes public method CoreFetch::add_ops that takes a list of op ids and a peer url.
//! - Stores pairs of ([OpId], [Url]) in a hash set. Hash set is used to look up elements
//!   by key efficiently. Ops may be added redundantly to the set with different sources
//!   to fetch from, so the set is keyed by op and peer url combined.
//!
//! ### Fetch tasks
//!
//! #### Outgoing requests
//!
//! A channel acts as the queue for outgoing fetch requests. Ops to fetch are sent
//! one by one through the channel to the receiving tasks, running in parallel and processing
//! requests in incoming order. The flow of sending a fetch request is as follows:
//!
//! - Check if request for ([OpId], [Url]) is still in the set of requests to send.
//!     - In case the op to request has been received in the meantime and no longer needs to be
//!       fetched, it will have been removed from the set. Do nothing.
//!     - Otherwise proceed.
//! - Check if the peer is on a back off list of unresponsive peers. If so, do not send a request.
//! - Dispatch request for op id from peer to transport module.
//! - If the peer is unresponsive, put them on back off list. If maximum back off has been reached,
//!   remove this and all other requests to the peer from the set.
//! - Re-insert requested ([OpId], [Url]) into the queue. It will be removed
//!   from the set of requests if it is received in the meantime, and thus prevent redundant
//!   fetch requests.
//!
//! #### Incoming requests
//!
//! Similarly to outgoing requests, a channel serves as a queue for incoming requests. The queue
//! has the following properties:
//! - Simple queue which processes items in the order of the incoming requests.
//! - Requests consist of a list of requested op ids and the URL of the requesting peer.
//! - The task attempts to look up the requested op in the data store and send it in a response.
//! - Requests for data that the host doesn't hold should be logged.
//! - If none of the requested ops could be read from the store, no response is sent.
//! - If sending or receiving the response fails, it's the requester's responsibility to request again.
//!
//! ### Incoming responses
//!
//! A channel acts as a queue for incoming responses. When a response to a requested op is received,
//! it must be processed as follows:
//! - Incoming op is written to the op store.
//! - Once persisted successfully, the op is removed from the set of ops to fetch.
//! - If persisting fails, the op is not removed from the set.

use back_off::BackOffList;
#[cfg(test)]
use kitsune2_api::transport::DynTxModuleHandler;
use kitsune2_api::{
    builder,
    fetch::{
        serialize_request_message, serialize_response_message, DynFetch,
        DynFetchFactory, Fetch, FetchFactory,
    },
    transport::DynTransport,
    BoxFut, DynOpStore, K2Result, Op, OpId, SpaceId, Url,
};
use message_handler::FetchMessageHandler;
use std::{
    collections::HashSet,
    sync::{Arc, Mutex},
    time::Duration,
};
use tokio::{
    sync::mpsc::{channel, Receiver, Sender},
    task::JoinHandle,
};

mod back_off;
mod message_handler;

#[cfg(test)]
mod test;

/// CoreFetch module name.
pub const MOD_NAME: &str = "Fetch";

/// CoreFetch configuration types.
pub mod config {
    /// Configuration parameters for [CoreFetchFactory](super::CoreFetchFactory).
    #[derive(Debug, Clone, serde::Serialize, serde::Deserialize)]
    #[serde(rename_all = "camelCase")]
    pub struct CoreFetchConfig {
        /// How many parallel op fetch requests can be made at once. Default: 2.  
        pub parallel_request_count: u8,
        /// Delay before re-inserting ops to request back into the outgoing request queue.
        /// Default: 100 ms.
        pub re_insert_outgoing_request_delay_ms: u32,
        /// Duration of first interval to back off an unresponsive peer. Default: 20 s.
        pub first_back_off_interval_ms: u32,
        /// Duration of last interval to back off an unresponsive peer. Default: 10 min.
        pub last_back_off_interval_ms: u32,
        /// Number of back off intervals. Default: 4.
        pub num_back_off_intervals: usize,
    }

    impl Default for CoreFetchConfig {
        // Maximum back off is 11:40 min.
        fn default() -> Self {
            Self {
                parallel_request_count: 2,
                re_insert_outgoing_request_delay_ms: 100,
                first_back_off_interval_ms: 1000 * 20,
                last_back_off_interval_ms: 1000 * 60 * 10,
                num_back_off_intervals: 4,
            }
        }
    }

    /// Module-level configuration for CoreFetch.
    #[derive(Debug, Default, Clone, serde::Serialize, serde::Deserialize)]
    #[serde(rename_all = "camelCase")]
    pub struct CoreFetchModConfig {
        /// CoreFetch configuration.
        pub core_fetch: CoreFetchConfig,
    }
}

use config::*;

/// A production-ready fetch module.
#[derive(Debug)]
pub struct CoreFetchFactory {}

impl CoreFetchFactory {
    /// Construct a new CoreFetchFactory.
    pub fn create() -> DynFetchFactory {
        Arc::new(Self {})
    }
}

impl FetchFactory for CoreFetchFactory {
    fn default_config(
        &self,
        config: &mut kitsune2_api::config::Config,
    ) -> K2Result<()> {
        config.set_module_config(&CoreFetchModConfig::default())?;
        Ok(())
    }

    fn create(
        &self,
        builder: Arc<builder::Builder>,
        space_id: SpaceId,
        op_store: DynOpStore,
        transport: DynTransport,
    ) -> BoxFut<'static, K2Result<DynFetch>> {
        Box::pin(async move {
            let config: CoreFetchModConfig =
                builder.config.get_module_config()?;
            let out: DynFetch = Arc::new(CoreFetch::new(
                config.core_fetch,
                space_id,
                op_store,
                transport,
            ));
            Ok(out)
        })
    }
}

type OutgoingRequest = (OpId, Url);
type IncomingRequest = (Vec<OpId>, Url);
type IncomingResponse = Vec<Op>;

#[derive(Debug)]
struct State {
    requests: HashSet<OutgoingRequest>,
    back_off_list: BackOffList,
}

#[derive(Debug)]
struct CoreFetch {
    state: Arc<Mutex<State>>,
    outgoing_request_tx: Sender<OutgoingRequest>,
    tasks: Vec<JoinHandle<()>>,
    #[cfg(test)]
    message_handler: DynTxModuleHandler,
}

impl CoreFetch {
    fn new(
        config: CoreFetchConfig,
        space_id: SpaceId,
        op_store: DynOpStore,
        transport: DynTransport,
    ) -> Self {
        Self::spawn_tasks(config, space_id, op_store, transport)
    }
}

impl Fetch for CoreFetch {
    fn request_ops(
        &self,
        op_ids: Vec<OpId>,
        source: Url,
    ) -> BoxFut<'_, K2Result<()>> {
        // Add requests to set.
        {
            let requests = &mut self.state.lock().unwrap().requests;
            requests.extend(
                op_ids
                    .clone()
                    .into_iter()
                    .map(|op_id| (op_id.clone(), source.clone())),
            );
        }

        Box::pin(async move {
            // Insert requests into fetch queue.
            for op_id in op_ids {
                if let Err(err) =
                    self.outgoing_request_tx.send((op_id, source.clone())).await
                {
                    tracing::warn!(
                        "could not insert fetch request into fetch queue: {err}"
                    );
                }
            }

            Ok(())
        })
    }
}

impl CoreFetch {
    pub fn spawn_tasks(
        config: CoreFetchConfig,
        space_id: SpaceId,
        op_store: DynOpStore,
        transport: DynTransport,
    ) -> Self {
        // Create a queue to process outgoing op requests. Requests are sent to peers.
        let (outgoing_request_tx, outgoing_request_rx) =
            channel::<OutgoingRequest>(16_384);
        let outgoing_request_rx =
            Arc::new(tokio::sync::Mutex::new(outgoing_request_rx));

        // Create a queue to process incoming op requests. Requested ops are retrieved from the
        // store and returned to the requester.
        let (incoming_request_tx, incoming_request_rx) =
            channel::<IncomingRequest>(16_384);

        // Create a queue to process incoming op responses. Ops are passed to the op store and op
        // ids removed from the set of ops to fetch.
        let (incoming_response_tx, incoming_response_rx) =
            channel::<IncomingResponse>(16_384);

        let state = Arc::new(Mutex::new(State {
            requests: HashSet::new(),
            back_off_list: BackOffList::new(
                config.first_back_off_interval_ms,
                config.last_back_off_interval_ms,
                config.num_back_off_intervals,
            ),
        }));

        let mut tasks =
            Vec::with_capacity(config.parallel_request_count as usize);
        // Spawn request tasks.
        for _ in 0..config.parallel_request_count {
            let request_task =
                tokio::task::spawn(CoreFetch::outgoing_request_task(
                    state.clone(),
                    outgoing_request_tx.clone(),
                    outgoing_request_rx.clone(),
                    space_id.clone(),
                    transport.clone(),
                    config.re_insert_outgoing_request_delay_ms,
                ));
            tasks.push(request_task);
        }

        // Spawn incoming request task.
        let incoming_request_task =
            tokio::task::spawn(CoreFetch::incoming_request_task(
                incoming_request_rx,
                op_store.clone(),
                transport.clone(),
                space_id.clone(),
            ));
        tasks.push(incoming_request_task);

        // Spawn incoming response task.
        let incoming_response_task =
            tokio::task::spawn(CoreFetch::incoming_response_task(
                incoming_response_rx,
                op_store,
                state.clone(),
            ));
        tasks.push(incoming_response_task);

        // Register transport module handler for incoming op requests and responses.
        let message_handler = Arc::new(FetchMessageHandler {
            incoming_request_tx,
            incoming_response_tx,
        });
        transport.register_module_handler(
            space_id.clone(),
            MOD_NAME.to_string(),
            message_handler.clone(),
        );

        Self {
            state,
            outgoing_request_tx,
            tasks,
            #[cfg(test)]
            message_handler,
        }
    }

    async fn outgoing_request_task(
        state: Arc<Mutex<State>>,
        outgoing_request_tx: Sender<OutgoingRequest>,
        outgoing_request_rx: Arc<tokio::sync::Mutex<Receiver<OutgoingRequest>>>,
        space_id: SpaceId,
        transport: DynTransport,
        re_insert_outgoing_request_delay: u32,
    ) {
        while let Some((op_id, peer_url)) =
            outgoing_request_rx.lock().await.recv().await
        {
            let is_peer_on_back_off = {
                let mut lock = state.lock().unwrap();

                // Do nothing if op id is no longer in the set of requests to send.
                if !lock.requests.contains(&(op_id.clone(), peer_url.clone())) {
                    continue;
                }

                lock.back_off_list.is_peer_on_back_off(&peer_url)
            };

            // Send request if peer is not on back off list.
            if !is_peer_on_back_off {
                let data = serialize_request_message(vec![op_id.clone()]);

                // Send fetch request to peer.
                match transport
                    .send_module(
                        peer_url.clone(),
                        space_id.clone(),
                        MOD_NAME.to_string(),
                        data,
                    )
                    .await
                {
                    Ok(()) => {
                        // If peer was on back off list, remove them.
                        state
                            .lock()
                            .unwrap()
                            .back_off_list
                            .remove_peer(&peer_url);
                    }
                    Err(err) => {
<<<<<<< HEAD
                        tracing::warn!("could not send fetch request for op {op_id} to peer {peer_url}: {err}");
=======
                        tracing::warn!("could not send fetch request for op {op_id} to peer {peer_url}: {err}. Putting peer on back off list.");
>>>>>>> a482e2ed
                        let mut lock = state.lock().unwrap();
                        lock.back_off_list.back_off_peer(&peer_url);

                        // If max back off interval has expired for the peer,
                        // give up on requesting ops from them.
                        if lock
                            .back_off_list
                            .has_last_back_off_expired(&peer_url)
                        {
                            lock.requests.retain(|(_, a)| *a != peer_url);
                        }
                    }
                }
            }

            // Re-insert the fetch request into the queue after a delay.
            let outgoing_request_tx = outgoing_request_tx.clone();
            let state = state.clone();
            tokio::task::spawn(async move {
                tokio::time::sleep(Duration::from_millis(
                    re_insert_outgoing_request_delay as u64,
                ))
                .await;
                if let Err(err) = outgoing_request_tx
                    .try_send((op_id.clone(), peer_url.clone()))
                {
                    tracing::warn!("could not re-insert fetch request for op {op_id} to peer {peer_url} into queue: {err}");
                    // Remove op id/peer url from set to prevent build-up of state.
                    state.lock().unwrap().requests.remove(&(op_id, peer_url));
                }
            });
        }
    }

    async fn incoming_request_task(
        mut response_rx: Receiver<IncomingRequest>,
        op_store: DynOpStore,
        transport: DynTransport,
        space_id: SpaceId,
    ) {
        while let Some((op_ids, peer)) = response_rx.recv().await {
            tracing::debug!(?peer, ?op_ids, "incoming request");

            // Retrieve ops to send from store.
            let ops = match op_store.retrieve_ops(op_ids.clone()).await {
                Err(err) => {
                    tracing::error!("could not read ops from store: {err}");
                    continue;
                }
                Ok(ops) => {
                    ops.into_iter().map(|op| op.op_data).collect::<Vec<_>>()
                }
            };

            if ops.is_empty() {
                tracing::info!(
                    "none of the ops requested from {peer} found in store"
                );
                // Do not send a response when no ops could be retrieved.
                continue;
            }

            let data = serialize_response_message(ops);
            if let Err(err) = transport
                .send_module(
                    peer.clone(),
                    space_id.clone(),
                    MOD_NAME.to_string(),
                    data,
                )
                .await
            {
                tracing::warn!(
                    ?op_ids,
                    ?peer,
                    "could not send ops to requesting peer: {err}"
                );
            }
        }
    }

    async fn incoming_response_task(
        mut incoming_response_rx: Receiver<IncomingResponse>,
        op_store: DynOpStore,
        state: Arc<Mutex<State>>,
    ) {
        while let Some(ops) = incoming_response_rx.recv().await {
            tracing::debug!(?ops, "incoming op response");
            let ops_data = ops.clone().into_iter().map(|op| op.data).collect();
            match op_store.process_incoming_ops(ops_data).await {
                Err(err) => {
                    tracing::error!("could not process incoming ops: {err}");
                    // Ops could not be written to the op store. Their ids remain in the set of ops
                    // to fetch.
                    continue;
                }
                Ok(processed_op_ids) => {
                    tracing::info!(
                        "processed incoming ops with op ids {processed_op_ids:?}"
                    );
                    // Ops were processed successfully by op store. Op ids are returned.
                    // The op ids are removed from the set of ops to fetch.
                    let mut lock = state.lock().unwrap();
                    lock.requests
                        .retain(|(op_id, _)| !processed_op_ids.contains(op_id));
                }
            }
        }
    }
}

impl Drop for CoreFetch {
    fn drop(&mut self) {
        for t in self.tasks.iter() {
            t.abort();
        }
    }
}<|MERGE_RESOLUTION|>--- conflicted
+++ resolved
@@ -369,11 +369,7 @@
                             .remove_peer(&peer_url);
                     }
                     Err(err) => {
-<<<<<<< HEAD
-                        tracing::warn!("could not send fetch request for op {op_id} to peer {peer_url}: {err}");
-=======
                         tracing::warn!("could not send fetch request for op {op_id} to peer {peer_url}: {err}. Putting peer on back off list.");
->>>>>>> a482e2ed
                         let mut lock = state.lock().unwrap();
                         lock.back_off_list.back_off_peer(&peer_url);
 
