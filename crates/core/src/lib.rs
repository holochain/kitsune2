#![deny(missing_docs)]
//! Kitsune2 p2p / dht communication framework.

use kitsune2_api::{builder::Builder, config::Config, *};
use std::sync::{Arc, Mutex};

/// A default [kitsune2_api::agent::Verifier] based on ed25519.
#[derive(Debug)]
pub struct Ed25519Verifier;

impl agent::Verifier for Ed25519Verifier {
    fn verify(
        &self,
        agent_info: &agent::AgentInfo,
        message: &[u8],
        signature: &[u8],
    ) -> bool {
        use ed25519_dalek::Verifier;

        let agent: [u8; 32] = match (***agent_info.agent).try_into() {
            Ok(agent) => agent,
            Err(_) => return false,
        };

        let agent = match ed25519_dalek::VerifyingKey::from_bytes(&agent) {
            Ok(agent) => agent,
            Err(_) => return false,
        };

        let signature: [u8; 64] = match signature.try_into() {
            Ok(signature) => signature,
            Err(_) => return false,
        };

        let signature = ed25519_dalek::Signature::from_bytes(&signature);

        agent.verify(message, &signature).is_ok()
    }
}

struct Ed25519LocalAgentInner {
    cb: Option<Arc<dyn Fn() + 'static + Send + Sync>>,
    cur: DhtArc,
    tgt: DhtArc,
}

/// A default in-memory [kitsune2_api::agent::LocalAgent] based on ed25519.
pub struct Ed25519LocalAgent {
    pk: ed25519_dalek::SigningKey,
    id: AgentId,
    inner: Mutex<Ed25519LocalAgentInner>,
}

impl std::fmt::Debug for Ed25519LocalAgent {
    fn fmt(&self, f: &mut std::fmt::Formatter<'_>) -> std::fmt::Result {
        let storage_arc = self.inner.lock().unwrap().cur;
        f.debug_struct("Ed25519LocalAgent")
            .field("agent", &self.id)
            .field("storage_arc", &storage_arc)
            .finish()
    }
}

impl Default for Ed25519LocalAgent {
    fn default() -> Self {
        Self::new(ed25519_dalek::SigningKey::generate(&mut rand::thread_rng()))
    }
}

impl Ed25519LocalAgent {
    fn new(pk: ed25519_dalek::SigningKey) -> Self {
        let id = bytes::Bytes::copy_from_slice(pk.verifying_key().as_bytes());
        Self {
            pk,
            id: id.into(),
            inner: Mutex::new(Ed25519LocalAgentInner {
                cb: None,
                cur: DhtArc::Empty,
                tgt: DhtArc::Empty,
            }),
        }
    }

    /// Construct an instance from seed bytes.
    pub fn from_seed(seed: &[u8; 32]) -> Self {
        Self::new(ed25519_dalek::SigningKey::from_bytes(seed))
    }

    /// Sign a message with this local agent.
    pub fn sign(&self, message: &[u8]) -> bytes::Bytes {
        use ed25519_dalek::Signer;
        bytes::Bytes::copy_from_slice(&self.pk.sign(message).to_bytes())
    }
}

impl agent::Signer for Ed25519LocalAgent {
    fn sign<'a, 'b: 'a, 'c: 'a>(
        &'a self,
        _agent_info: &'b agent::AgentInfo,
        message: &'c [u8],
    ) -> BoxFut<'a, K2Result<bytes::Bytes>> {
        Box::pin(async move { Ok(self.sign(message)) })
    }
}

impl agent::LocalAgent for Ed25519LocalAgent {
    fn agent(&self) -> &AgentId {
        &self.id
    }

    fn register_cb(&self, cb: Arc<dyn Fn() + 'static + Send + Sync>) {
        self.inner.lock().unwrap().cb = Some(cb);
    }

    fn invoke_cb(&self) {
        let cb = self.inner.lock().unwrap().cb.clone();
        if let Some(cb) = cb {
            cb();
        }
    }

    fn get_cur_storage_arc(&self) -> DhtArc {
        self.inner.lock().unwrap().cur
    }

    fn set_cur_storage_arc(&self, arc: DhtArc) {
        self.inner.lock().unwrap().cur = arc;
    }

    fn get_tgt_storage_arc(&self) -> DhtArc {
        self.inner.lock().unwrap().tgt
    }

    fn set_tgt_storage_arc_hint(&self, arc: DhtArc) {
        self.inner.lock().unwrap().tgt = arc;
    }
}

/// Construct a default builder for use in tests.
///
/// - `verifier` - The default verifier is [Ed25519Verifier].
/// - `kitsune` - The default top-level kitsune module is
///               [factories::CoreKitsuneFactory].
/// - `space` - The default space module is [factories::CoreSpaceFactory].
/// - `peer_store` - The default peer store is [factories::MemPeerStoreFactory].
/// - `bootstrap` - The default bootstrap is [factories::MemBootstrapFactory].
/// - `fetch` - The default fetch module is [factories::CoreFetchFactory].
/// - `transport` - The default transport is [factories::MemTransportFactory].
<<<<<<< HEAD
=======
/// - `op_store` - The default op store is [factories::MemOpStoreFactory].
/// - `meta_store` - The default meta store is [factories::MemPeerMetaStoreFactory].
/// - `gossip` - The default gossip module is [factories::CoreGossipStubFactory].
>>>>>>> afbf9785
pub fn default_test_builder() -> Builder {
    Builder {
        config: Config::default(),
        verifier: std::sync::Arc::new(Ed25519Verifier),
        kitsune: factories::CoreKitsuneFactory::create(),
        space: factories::CoreSpaceFactory::create(),
        peer_store: factories::MemPeerStoreFactory::create(),
        bootstrap: factories::MemBootstrapFactory::create(),
        fetch: factories::CoreFetchFactory::create(),
        transport: factories::MemTransportFactory::create(),
        op_store: factories::MemOpStoreFactory::create(),
<<<<<<< HEAD
=======
        meta_store: factories::MemPeerMetaStoreFactory::create(),
>>>>>>> afbf9785
        gossip: factories::CoreGossipStubFactory::create(),
    }
}

pub mod factories;

#[cfg(test)]
mod test {
    use super::*;

    #[test]
    fn ed25519_sanity() {
        use kitsune2_api::agent::*;
        use kitsune2_test_utils::agent::*;

        let i1 = AgentBuilder::default().build(Ed25519LocalAgent::default());
        let enc = i1.encode().unwrap();
        let i2 =
            AgentInfoSigned::decode(&Ed25519Verifier, enc.as_bytes()).unwrap();

        assert_eq!(i1, i2);
    }
}<|MERGE_RESOLUTION|>--- conflicted
+++ resolved
@@ -146,12 +146,9 @@
 /// - `bootstrap` - The default bootstrap is [factories::MemBootstrapFactory].
 /// - `fetch` - The default fetch module is [factories::CoreFetchFactory].
 /// - `transport` - The default transport is [factories::MemTransportFactory].
-<<<<<<< HEAD
-=======
 /// - `op_store` - The default op store is [factories::MemOpStoreFactory].
 /// - `meta_store` - The default meta store is [factories::MemPeerMetaStoreFactory].
 /// - `gossip` - The default gossip module is [factories::CoreGossipStubFactory].
->>>>>>> afbf9785
 pub fn default_test_builder() -> Builder {
     Builder {
         config: Config::default(),
@@ -163,10 +160,7 @@
         fetch: factories::CoreFetchFactory::create(),
         transport: factories::MemTransportFactory::create(),
         op_store: factories::MemOpStoreFactory::create(),
-<<<<<<< HEAD
-=======
         meta_store: factories::MemPeerMetaStoreFactory::create(),
->>>>>>> afbf9785
         gossip: factories::CoreGossipStubFactory::create(),
     }
 }
