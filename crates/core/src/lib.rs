#![deny(missing_docs)]
//! Kitsune2 p2p / dht communication framework.

use kitsune2_api::{builder::Builder, config::Config, *};

/// A default [kitsune2_api::agent::Verifier] based on ed25519_dalek.
#[derive(Debug)]
pub struct Ed25519Verifier;

impl agent::Verifier for Ed25519Verifier {
    fn verify(
        &self,
        agent_info: &agent::AgentInfo,
        message: &[u8],
        signature: &[u8],
    ) -> bool {
        use ed25519_dalek::Verifier;

        let agent: [u8; 32] = match (***agent_info.agent).try_into() {
            Ok(agent) => agent,
            Err(_) => return false,
        };

        let agent = match ed25519_dalek::VerifyingKey::from_bytes(&agent) {
            Ok(agent) => agent,
            Err(_) => return false,
        };

        let signature: [u8; 64] = match signature.try_into() {
            Ok(signature) => signature,
            Err(_) => return false,
        };

        let signature = ed25519_dalek::Signature::from_bytes(&signature);

        agent.verify(message, &signature).is_ok()
    }
}

/// Construct a production-ready default builder.
///
/// - `verifier` - The default verifier is [Ed25519Verifier].
/// - `kitsune` - The default top-level kitsune module is
///               [factories::CoreKitsuneFactory].
/// - `space` - The default space module is [factories::CoreSpaceFactory].
/// - `peer_store` - The default peer store is [factories::MemPeerStoreFactory].
<<<<<<< HEAD
/// - `fetch` - The default fetch module is [factories::CoreFetchFactory].
=======
/// - `transport` - The default transport is [factories::MemTransportFactory].
>>>>>>> f04ef8a3
pub fn default_builder() -> Builder {
    Builder {
        config: Config::default(),
        verifier: std::sync::Arc::new(Ed25519Verifier),
        kitsune: factories::CoreKitsuneFactory::create(),
        space: factories::CoreSpaceFactory::create(),
        peer_store: factories::MemPeerStoreFactory::create(),
<<<<<<< HEAD
        fetch: factories::CoreFetchFactory::create(),
=======
        transport: factories::MemTransportFactory::create(),
>>>>>>> f04ef8a3
    }
}

pub mod factories;<|MERGE_RESOLUTION|>--- conflicted
+++ resolved
@@ -44,11 +44,8 @@
 ///               [factories::CoreKitsuneFactory].
 /// - `space` - The default space module is [factories::CoreSpaceFactory].
 /// - `peer_store` - The default peer store is [factories::MemPeerStoreFactory].
-<<<<<<< HEAD
 /// - `fetch` - The default fetch module is [factories::CoreFetchFactory].
-=======
 /// - `transport` - The default transport is [factories::MemTransportFactory].
->>>>>>> f04ef8a3
 pub fn default_builder() -> Builder {
     Builder {
         config: Config::default(),
@@ -56,11 +53,8 @@
         kitsune: factories::CoreKitsuneFactory::create(),
         space: factories::CoreSpaceFactory::create(),
         peer_store: factories::MemPeerStoreFactory::create(),
-<<<<<<< HEAD
         fetch: factories::CoreFetchFactory::create(),
-=======
         transport: factories::MemTransportFactory::create(),
->>>>>>> f04ef8a3
     }
 }
 
