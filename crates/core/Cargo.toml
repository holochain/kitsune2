--- conflicted
+++ resolved
@@ -18,7 +18,6 @@
 prost = { workspace = true }
 serde = { workspace = true }
 serde_json = { workspace = true }
-<<<<<<< HEAD
 tokio = { workspace = true, features = ["macros", "rt", "sync", "time"] }
 tracing = { workspace = true }
 ureq = { workspace = true }
@@ -29,11 +28,5 @@
   "tokio",
 ] }
 ed25519-dalek = { workspace = true, features = ["rand_core"] }
-=======
-tokio = { workspace = true, features = ["sync", "rt"] }
-tracing = { workspace = true }
-
-[dev-dependencies]
->>>>>>> 9a143a5d
 rand = { workspace = true }
 tokio = { workspace = true, features = ["full"] }