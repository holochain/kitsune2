//! bootstrap http server types.

use std::sync::Arc;

use crate::*;

/// Don't allow created_at to be greater than this far away from now.
/// 3 minutes.
const CREATED_AT_CLOCK_SKEW_ALLOWED_MICROS: i64 =
    std::time::Duration::from_secs(60 * 3).as_micros() as i64;

/// Don't allow expires_at - created_at to be greater than this duration.
/// 30 minutes.
const EXPIRES_AT_DURATION_MAX_ALLOWED_MICROS: i64 =
    std::time::Duration::from_secs(60 * 30).as_micros() as i64;

/// Print out a message if this thread dies.
struct ThreadGuard(&'static str);

impl Drop for ThreadGuard {
    fn drop(&mut self) {
        eprintln!("{}", self.0);
    }
}

/// An actual kitsune2_bootstrap_srv server instance.
///
/// This server is built to be direct, light-weight, and responsive.
/// On the server-side, as one aspect toward accomplishing this,
/// we are eschewing async code in favor of os thread workers.
pub struct BootstrapSrv {
    cont: Arc<std::sync::atomic::AtomicBool>,
    workers: Vec<std::thread::JoinHandle<std::io::Result<()>>>,
    addr: std::net::SocketAddr,
    server: Option<Server>,
}

impl Drop for BootstrapSrv {
    fn drop(&mut self) {
        let _g = ThreadGuard("Server Shutdown Complete!");

        println!("begin server shutdown...");
        let _ = self.shutdown();
    }
}

impl BootstrapSrv {
    /// Construct a new BootstrapSrv instance.
    pub fn new(config: Config) -> std::io::Result<Self> {
        let config = Arc::new(config);

        // atomic flag for telling worker threads to shutdown
        let cont = Arc::new(std::sync::atomic::AtomicBool::new(true));

        // synchronization type for managing infos in spaces
        let space_map = crate::SpaceMap::default();

        // tiny_http configuration
        let sconf = ServerConfig {
            addr: config.listen_address,
            worker_thread_count: config.worker_thread_count,
            // TODO make the server able to accept TLS certificates
            // ssl: None,
        };

        // virtual-memory-like file system storage for infos
        let store = Arc::new(crate::Store::default());

        // start the actual http server
        let server = Server::new(sconf).map_err(std::io::Error::other)?;

        // get the address that was assigned
        let addr = server.server_addr();
        println!("Listening at {:?}", addr);

        // spawn our worker threads
        let mut workers = Vec::with_capacity(config.worker_thread_count + 1);
        for _ in 0..config.worker_thread_count {
            let config = config.clone();
            let cont = cont.clone();
            let store = store.clone();
            let recv = server.receiver().clone();
            let space_map = space_map.clone();
            workers.push(std::thread::spawn(move || {
                worker(config, cont, store, recv, space_map)
            }));
        }

        // also set up a worker for pruning expired infos
        let prune_cont = cont.clone();
        let prune_space_map = space_map.clone();
        workers.push(std::thread::spawn(move || {
            prune_worker(config, prune_cont, prune_space_map)
        }));

        Ok(Self {
            cont,
            workers,
            addr,
            server: Some(server),
        })
    }

    /// Shutdown the server, returning an error result if any
    /// of the worker threads had panicked.
    pub fn shutdown(&mut self) -> std::io::Result<()> {
        let mut is_err = false;
        self.cont.store(false, std::sync::atomic::Ordering::SeqCst);
<<<<<<< HEAD
        drop(self.server.take());
        for worker in self.workers.drain(..) {
            if worker.join().is_err() {
=======
        while !self.workers.is_empty() {
            println!("waiting on {} threads to close...", self.workers.len());
            if self.workers.pop().unwrap().join().is_err() {
>>>>>>> 98e8ec51
                is_err = true;
            }
        }
        println!("all threads closed.");
        if is_err {
            Err(std::io::Error::other("Failure shutting down worker thread"))
        } else {
            Ok(())
        }
    }

    /// Get the bound listening address of this server.
    pub fn listen_addr(&self) -> std::net::SocketAddr {
        self.addr
    }
}

fn prune_worker(
    config: Arc<Config>,
    cont: Arc<std::sync::atomic::AtomicBool>,
    space_map: crate::SpaceMap,
) -> std::io::Result<()> {
    let _g = ThreadGuard("WARN: prune_worker thread has ended");

    let mut last_check = std::time::Instant::now();

    while cont.load(std::sync::atomic::Ordering::SeqCst) {
        std::thread::sleep(config.request_listen_duration);

        if last_check.elapsed() >= config.prune_interval {
            last_check = std::time::Instant::now();

            space_map.update_all(config.max_entries_per_space);
        }
    }

    Ok(())
}

fn worker(
    config: Arc<Config>,
    cont: Arc<std::sync::atomic::AtomicBool>,
    store: Arc<crate::Store>,
    recv: HttpReceiver,
    space_map: crate::SpaceMap,
) -> std::io::Result<()> {
    let _g = ThreadGuard("WARN: worker thread has ended");

    while cont.load(std::sync::atomic::Ordering::SeqCst) {
        let (req, res) = match recv.recv() {
            None => break,
            Some(r) => r,
        };

        let handler = Handler {
            config: &config,
            store: &store,
            space_map: &space_map,
            res,
        };

        handler.handle(req)?;
    }

    server.unblock();

    Ok(())
}

struct Handler<'lt> {
    config: &'lt Config,
    store: &'lt crate::Store,
    space_map: &'lt crate::SpaceMap,
    res: HttpRespondCb,
}

impl<'lt> Handler<'lt> {
    /// Wrap the handle call so we can respond to the client with errors.
    pub fn handle(mut self, req: HttpRequest) -> std::io::Result<()> {
        match self.handle_inner(req) {
            Ok((status, body)) => self.respond(status, body),
            Err(err) => self.respond(
                500,
                serde_json::to_string(&serde_json::json!({
                    "error": format!("{err:?}"),
                }))?
                .into_bytes(),
            ),
        }

        Ok(())
    }

    /// Dispatch to the correct handlers.
    fn handle_inner(
        &mut self,
        req: HttpRequest,
    ) -> std::io::Result<(u16, Vec<u8>)> {
        match req {
            HttpRequest::HealthGet => Ok((200, b"{}".to_vec())),
            HttpRequest::BootstrapGet { space } => self.handle_boot_get(space),
            HttpRequest::BootstrapPut { space, agent, body } => {
                self.handle_boot_put(space, agent, body)
            }
        }
    }

    /// Respond to a request for the agent infos within a space.
    fn handle_boot_get(
        &mut self,
        space: bytes::Bytes,
    ) -> std::io::Result<(u16, Vec<u8>)> {
        let res = self.space_map.read(&space)?;

        Ok((200, res))
    }

    /// Validate an incoming agent info and put it in the store if appropriate.
    fn handle_boot_put(
        &mut self,
        space: bytes::Bytes,
        agent: bytes::Bytes,
        body: bytes::Bytes,
    ) -> std::io::Result<(u16, Vec<u8>)> {
        use ed25519_dalek::*;

        let now = crate::now();

        let info = crate::ParsedEntry::try_from_slice(&body)?;

        // validate agent matches url path
        if *agent != *info.agent.as_bytes() {
            return Err(std::io::Error::other("InvalidAgent"));
        }

        // validate space matches url path
        if space != info.space {
            return Err(std::io::Error::other("InvalidSpace"));
        }

        // validate created at is not older than 3 min ago
        if info.created_at < now - CREATED_AT_CLOCK_SKEW_ALLOWED_MICROS {
            return Err(std::io::Error::other("InvalidCreatedAt"));
        }

        // validate created at is less than 3 min in the future
        if info.created_at > now + CREATED_AT_CLOCK_SKEW_ALLOWED_MICROS {
            return Err(std::io::Error::other("InvalidCreatedAt"));
        }

        // validate not expired
        if info.expires_at < now {
            return Err(std::io::Error::other("InvalidExpiresAt"));
        }

        // validate expires_at is not before (or equal to) created_at
        if info.expires_at <= info.created_at {
            return Err(std::io::Error::other("InvalidExpiresAt"));
        }

        // validate expires_at is not more than 30 min after created_at
        if info.expires_at - info.created_at
            > EXPIRES_AT_DURATION_MAX_ALLOWED_MICROS
        {
            return Err(std::io::Error::other("InvalidExpiresAt"));
        }

        // validate signature (do this at the end because it's more expensive)
        info.agent
            .verify(info.encoded.as_bytes(), &info.signature)
            .map_err(|err| {
                std::io::Error::other(format!("InvalidSignature: {err:?}"))
            })?;

        let r = if info.is_tombstone {
            None
        } else {
            Some(self.store.write(&body)?)
        };

        self.space_map.update(
            self.config.max_entries_per_space,
            space,
            Some((info, r)),
        );

        Ok((200, b"{}".to_vec()))
    }

    /// Process the response.
    fn respond(self, status: u16, body: Vec<u8>) {
        let Self { res, .. } = self;
        res(HttpResponse { status, body });
    }
}<|MERGE_RESOLUTION|>--- conflicted
+++ resolved
@@ -106,15 +106,12 @@
     pub fn shutdown(&mut self) -> std::io::Result<()> {
         let mut is_err = false;
         self.cont.store(false, std::sync::atomic::Ordering::SeqCst);
-<<<<<<< HEAD
-        drop(self.server.take());
         for worker in self.workers.drain(..) {
             if worker.join().is_err() {
-=======
+        drop(self.server.take());
         while !self.workers.is_empty() {
             println!("waiting on {} threads to close...", self.workers.len());
             if self.workers.pop().unwrap().join().is_err() {
->>>>>>> 98e8ec51
                 is_err = true;
             }
         }
