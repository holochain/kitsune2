--- conflicted
+++ resolved
@@ -16,20 +16,9 @@
             &["../api/proto/"],
         )
         .expect("Failed to compile api protobuf protocol files");
-<<<<<<< HEAD
-    unsafe {
-        std::env::set_var("OUT_DIR", "../core/proto/gen");
-    }
-    prost_build::Config::new()
-        .bytes(["."])
-        .compile_protos(&["../core/proto/space.proto"], &["../core/proto/"])
-        .expect("Failed to compile core protobuf protocol files");
     unsafe {
         std::env::set_var("OUT_DIR", "../gossip/proto/gen");
     }
-=======
-    std::env::set_var("OUT_DIR", "../gossip/proto/gen");
->>>>>>> 9be3394d
     prost_build::Config::new()
         .bytes(["."])
         .compile_protos(
