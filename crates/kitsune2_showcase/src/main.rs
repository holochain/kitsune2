use bytes::Bytes;

mod app;
mod readline;

/// Kitsune2 Showcase chat and file sharing app.
#[derive(clap::Parser)]
struct Args {
    /// The signal server to use.
    #[arg(long, default_value = "wss://sbd.holo.host")]
    signal_url: String,

    /// The bootstrap server to use. TODO - default to a real server!!
    #[arg(long, default_value = "http://localhost:12345")]
    bootstrap_url: String,

    /// The nickname you'd like to use.
    nick: String,
}

const COMMAND_LIST: &[(&str, &str)] = &[
    ("/share", "[filename] share a file if under 1K"),
    ("/list", "list files shared"),
    ("/fetch", "[filename] fetch a shared file"),
];

fn main() {
    let args = <Args as clap::Parser>::parse();
    let nick = args.nick.clone();

    let print = readline::Print::default();
    let (line_send, line_recv) = tokio::sync::mpsc::channel(2);

    // spawn a new thread for tokio runtime, all kitsune stuff
    // will be in tokio task threads
    let print2 = print.clone();
    std::thread::spawn(move || {
        tokio::runtime::Builder::new_multi_thread()
            .enable_all()
            .build()
            .unwrap()
            .block_on(async_main(print2, args, line_recv));
    });

    // readline on the main thread
    readline::readline(nick, COMMAND_LIST, print, line_send);
}

async fn async_main(
    print: readline::Print,
    args: Args,
    mut line_recv: tokio::sync::mpsc::Receiver<String>,
) {
<<<<<<< HEAD
    // create the kitsune connection
    let app = app::App::new(print.clone(), args).await.unwrap();
=======
    // this just shows that we can print things from other threads while
    // reading lines
    let print2 = print.clone();
    tokio::task::spawn(async move {
        loop {
            tokio::time::sleep(std::time::Duration::from_secs(5)).await;

            print2.print_line("tick".into());
        }
    });
>>>>>>> a8b28329

    // loop over cli input lines either executing commands or sending chats
    while let Some(line) = line_recv.recv().await {
<<<<<<< HEAD
        if line.starts_with("/") {
            print.print_line("NOT IMPLEMENTED".into()).await;
        } else {
            app.chat(Bytes::copy_from_slice(line.as_bytes()))
                .await
                .unwrap();
        }
=======
        print.print_line(format!("got: {line} - NOT IMPLEMENTED"));
>>>>>>> a8b28329
    }
}<|MERGE_RESOLUTION|>--- conflicted
+++ resolved
@@ -51,34 +51,17 @@
     args: Args,
     mut line_recv: tokio::sync::mpsc::Receiver<String>,
 ) {
-<<<<<<< HEAD
     // create the kitsune connection
     let app = app::App::new(print.clone(), args).await.unwrap();
-=======
-    // this just shows that we can print things from other threads while
-    // reading lines
-    let print2 = print.clone();
-    tokio::task::spawn(async move {
-        loop {
-            tokio::time::sleep(std::time::Duration::from_secs(5)).await;
-
-            print2.print_line("tick".into());
-        }
-    });
->>>>>>> a8b28329
 
     // loop over cli input lines either executing commands or sending chats
     while let Some(line) = line_recv.recv().await {
-<<<<<<< HEAD
         if line.starts_with("/") {
-            print.print_line("NOT IMPLEMENTED".into()).await;
+            print.print_line("NOT IMPLEMENTED".into());
         } else {
             app.chat(Bytes::copy_from_slice(line.as_bytes()))
                 .await
                 .unwrap();
         }
-=======
-        print.print_line(format!("got: {line} - NOT IMPLEMENTED"));
->>>>>>> a8b28329
     }
 }