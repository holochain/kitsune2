//! Types dealing with data identity or hashing.

macro_rules! imp_deref {
    ($i:ty, $t:ty) => {
        impl std::ops::Deref for $i {
            type Target = $t;

            fn deref(&self) -> &Self::Target {
                &self.0
            }
        }
    };
}

/// Base data identity type meant for newtyping.
/// You probably want [AgentId] or [OpId].
///
/// In Kitsune2 these bytes should ONLY be the actual hash bytes
/// or public key of the identity being tracked, without
/// prefix or suffix.
<<<<<<< HEAD
#[derive(Clone, PartialEq, Eq, PartialOrd, Ord, Hash, serde::Serialize, serde::Deserialize)]
=======
#[derive(
    Clone,
    PartialEq,
    Eq,
    PartialOrd,
    Ord,
    Hash,
    serde::Serialize,
    serde::Deserialize,
)]
>>>>>>> 2ff5b23b
#[serde(transparent)]
pub struct Id(pub bytes::Bytes);

imp_deref!(Id, bytes::Bytes);

impl Id {
    /// Get the location u32 based off this Id.
    //
    // Holochain previously would re-hash the hash, and then
    // xor to shrink down to a u32. This extra step is not needed
    // and does not provide any benefit. One extra hash step does
    // not prevent location farming, and if the original hash was
    // distributed well enough, re-hashing it again doesn't improve
    // distribution.
    pub fn loc(&self) -> u32 {
        let mut out = [0_u8; 4];
        let mut i = 0;
        for c in &self.0 {
            out[i] ^= c;
            i += 1;
            if i > 3 {
                i = 0;
            }
        }
        u32::from_le_bytes(out)
    }
}

/// The function signature for Id display overrides.
pub type DisplayCb =
    fn(&bytes::Bytes, &mut std::fmt::Formatter<'_>) -> std::fmt::Result;

/// The default display function encodes the Id as base64.
/// This makes debugging so much easier than rust's default of decimal array.
fn default_display(
    b: &bytes::Bytes,
    f: &mut std::fmt::Formatter<'_>,
) -> std::fmt::Result {
    use base64::prelude::*;
    f.write_str(&BASE64_URL_SAFE_NO_PAD.encode(b))
}

#[inline(always)]
fn display(
    b: &bytes::Bytes,
    f: &mut std::fmt::Formatter<'_>,
    l: &std::sync::OnceLock<DisplayCb>,
) -> std::fmt::Result {
    l.get_or_init(|| default_display)(b, f)
}

static AGENT_DISP: std::sync::OnceLock<DisplayCb> = std::sync::OnceLock::new();

/// Identifies an agent to be tracked as part of a Kitsune space.
<<<<<<< HEAD
#[derive(Clone, PartialEq, Eq, PartialOrd, Ord, Hash, serde::Serialize, serde::Deserialize)]
=======
#[derive(
    Clone,
    PartialEq,
    Eq,
    PartialOrd,
    Ord,
    Hash,
    serde::Serialize,
    serde::Deserialize,
)]
>>>>>>> 2ff5b23b
#[serde(transparent)]
pub struct AgentId(pub Id);

imp_deref!(AgentId, Id);

impl std::fmt::Display for AgentId {
    fn fmt(&self, f: &mut std::fmt::Formatter<'_>) -> std::fmt::Result {
        display(&self.0 .0, f, &AGENT_DISP)
    }
}

impl std::fmt::Debug for AgentId {
    fn fmt(&self, f: &mut std::fmt::Formatter<'_>) -> std::fmt::Result {
        display(&self.0 .0, f, &AGENT_DISP)
    }
}

impl AgentId {
    /// Set the display/debug implementation for AgentId for the duration
    /// of this process. Note, if anything was printed earlier, the
    /// default impl will have been set and cannot be changed.
    /// Returns false if the default was unable to be set.
    pub fn set_global_display_callback(cb: DisplayCb) -> bool {
        AGENT_DISP.set(cb).is_ok()
    }
}

static SPACE_DISP: std::sync::OnceLock<DisplayCb> = std::sync::OnceLock::new();

/// Identifies a space to be tracked by Kitsune.
<<<<<<< HEAD
#[derive(Clone, PartialEq, Eq, PartialOrd, Ord, Hash, serde::Serialize, serde::Deserialize)]
=======
#[derive(
    Clone,
    PartialEq,
    Eq,
    PartialOrd,
    Ord,
    Hash,
    serde::Serialize,
    serde::Deserialize,
)]
>>>>>>> 2ff5b23b
#[serde(transparent)]
pub struct SpaceId(pub Id);

imp_deref!(SpaceId, Id);

impl std::fmt::Display for SpaceId {
    fn fmt(&self, f: &mut std::fmt::Formatter<'_>) -> std::fmt::Result {
        display(&self.0 .0, f, &SPACE_DISP)
    }
}

impl std::fmt::Debug for SpaceId {
    fn fmt(&self, f: &mut std::fmt::Formatter<'_>) -> std::fmt::Result {
        display(&self.0 .0, f, &SPACE_DISP)
    }
}

impl SpaceId {
    /// Set the display/debug implementation for SpaceId for the duration
    /// of this process. Note, if anything was printed earlier, the
    /// default impl will have been set and cannot be changed.
    /// Returns false if the default was unable to be set.
    pub fn set_global_display_callback(cb: DisplayCb) -> bool {
        SPACE_DISP.set(cb).is_ok()
    }
}

static OP_DISP: std::sync::OnceLock<DisplayCb> = std::sync::OnceLock::new();

/// Identifies an op to be tracked by Kitsune.
<<<<<<< HEAD
#[derive(Clone, PartialEq, Eq, PartialOrd, Ord, Hash, serde::Serialize, serde::Deserialize)]
=======
#[derive(
    Clone,
    PartialEq,
    Eq,
    PartialOrd,
    Ord,
    Hash,
    serde::Serialize,
    serde::Deserialize,
)]
>>>>>>> 2ff5b23b
#[serde(transparent)]
pub struct OpId(pub Id);

imp_deref!(OpId, Id);

impl std::fmt::Display for OpId {
    fn fmt(&self, f: &mut std::fmt::Formatter<'_>) -> std::fmt::Result {
        display(&self.0 .0, f, &OP_DISP)
    }
}

impl std::fmt::Debug for OpId {
    fn fmt(&self, f: &mut std::fmt::Formatter<'_>) -> std::fmt::Result {
        display(&self.0 .0, f, &OP_DISP)
    }
}

impl OpId {
    /// Set the display/debug implementation for OpId for the duration
    /// of this process. Note, if anything was printed earlier, the
    /// default impl will have been set and cannot be changed.
    /// Returns false if the default was unable to be set.
    pub fn set_global_display_callback(cb: DisplayCb) -> bool {
        OP_DISP.set(cb).is_ok()
    }
}<|MERGE_RESOLUTION|>--- conflicted
+++ resolved
@@ -18,20 +18,16 @@
 /// In Kitsune2 these bytes should ONLY be the actual hash bytes
 /// or public key of the identity being tracked, without
 /// prefix or suffix.
-<<<<<<< HEAD
-#[derive(Clone, PartialEq, Eq, PartialOrd, Ord, Hash, serde::Serialize, serde::Deserialize)]
-=======
-#[derive(
-    Clone,
-    PartialEq,
-    Eq,
-    PartialOrd,
-    Ord,
-    Hash,
-    serde::Serialize,
-    serde::Deserialize,
-)]
->>>>>>> 2ff5b23b
+#[derive(
+    Clone,
+    PartialEq,
+    Eq,
+    PartialOrd,
+    Ord,
+    Hash,
+    serde::Serialize,
+    serde::Deserialize,
+)]
 #[serde(transparent)]
 pub struct Id(pub bytes::Bytes);
 
@@ -86,20 +82,16 @@
 static AGENT_DISP: std::sync::OnceLock<DisplayCb> = std::sync::OnceLock::new();
 
 /// Identifies an agent to be tracked as part of a Kitsune space.
-<<<<<<< HEAD
-#[derive(Clone, PartialEq, Eq, PartialOrd, Ord, Hash, serde::Serialize, serde::Deserialize)]
-=======
-#[derive(
-    Clone,
-    PartialEq,
-    Eq,
-    PartialOrd,
-    Ord,
-    Hash,
-    serde::Serialize,
-    serde::Deserialize,
-)]
->>>>>>> 2ff5b23b
+#[derive(
+    Clone,
+    PartialEq,
+    Eq,
+    PartialOrd,
+    Ord,
+    Hash,
+    serde::Serialize,
+    serde::Deserialize,
+)]
 #[serde(transparent)]
 pub struct AgentId(pub Id);
 
@@ -130,20 +122,16 @@
 static SPACE_DISP: std::sync::OnceLock<DisplayCb> = std::sync::OnceLock::new();
 
 /// Identifies a space to be tracked by Kitsune.
-<<<<<<< HEAD
-#[derive(Clone, PartialEq, Eq, PartialOrd, Ord, Hash, serde::Serialize, serde::Deserialize)]
-=======
-#[derive(
-    Clone,
-    PartialEq,
-    Eq,
-    PartialOrd,
-    Ord,
-    Hash,
-    serde::Serialize,
-    serde::Deserialize,
-)]
->>>>>>> 2ff5b23b
+#[derive(
+    Clone,
+    PartialEq,
+    Eq,
+    PartialOrd,
+    Ord,
+    Hash,
+    serde::Serialize,
+    serde::Deserialize,
+)]
 #[serde(transparent)]
 pub struct SpaceId(pub Id);
 
@@ -174,20 +162,16 @@
 static OP_DISP: std::sync::OnceLock<DisplayCb> = std::sync::OnceLock::new();
 
 /// Identifies an op to be tracked by Kitsune.
-<<<<<<< HEAD
-#[derive(Clone, PartialEq, Eq, PartialOrd, Ord, Hash, serde::Serialize, serde::Deserialize)]
-=======
-#[derive(
-    Clone,
-    PartialEq,
-    Eq,
-    PartialOrd,
-    Ord,
-    Hash,
-    serde::Serialize,
-    serde::Deserialize,
-)]
->>>>>>> 2ff5b23b
+#[derive(
+    Clone,
+    PartialEq,
+    Eq,
+    PartialOrd,
+    Ord,
+    Hash,
+    serde::Serialize,
+    serde::Deserialize,
+)]
 #[serde(transparent)]
 pub struct OpId(pub Id);
 
