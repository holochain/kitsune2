//! Types dealing with data identity or hashing.

macro_rules! imp_deref {
    ($i:ty, $t:ty) => {
        impl std::ops::Deref for $i {
            type Target = $t;

            fn deref(&self) -> &Self::Target {
                &self.0
            }
        }
    };
}

macro_rules! imp_from {
    ($a:ty, $b:ty, $i:ident => $e:expr) => {
        impl From<$b> for $a {
            fn from($i: $b) -> Self {
                $e
            }
        }
    };
}

/// Base data identity type meant for newtyping.
/// You probably want [AgentId] or [OpId].
///
/// In Kitsune2 these bytes should ONLY be the actual hash bytes
/// or public key of the identity being tracked, without
/// prefix or suffix.
#[derive(
    Clone,
    PartialEq,
    Eq,
    PartialOrd,
    Ord,
    Hash,
    serde::Serialize,
    serde::Deserialize,
)]
#[serde(transparent)]
pub struct Id(pub bytes::Bytes);

impl serde::Serialize for Id {
    fn serialize<S>(&self, serializer: S) -> Result<S::Ok, S::Error>
    where
        S: serde::Serializer,
    {
        use base64::prelude::*;
        serializer.serialize_str(&BASE64_URL_SAFE_NO_PAD.encode(&self.0))
    }
}

impl<'de> serde::Deserialize<'de> for Id {
    fn deserialize<D>(deserializer: D) -> Result<Self, D::Error>
    where
        D: serde::Deserializer<'de>,
    {
        use base64::prelude::*;
        let s: &'de str = serde::Deserialize::deserialize(deserializer)?;
        BASE64_URL_SAFE_NO_PAD
            .decode(s)
            .map(|v| Id(bytes::Bytes::copy_from_slice(&v)))
            .map_err(serde::de::Error::custom)
    }
}

imp_deref!(Id, bytes::Bytes);
imp_from!(Id, bytes::Bytes, b => Id(b));

impl Id {
    /// Get the location u32 based off this Id.
    ///
    /// This is accomplished by directly xor-ing every successive 4 bytes
    /// in the hash. It is okay if the hash len is not a multiple of 4,
    /// it will stop with the ending byte of the hash.
    ///
    /// The remaining 4 bytes are then interpreted as a little-endian u32.
    //
    // Holochain previously would re-hash the hash, and then
    // xor to shrink down to a u32. This extra step is not needed
    // and does not provide any benefit. One extra hash step does
    // not prevent location farming, and if the original hash was
    // distributed well enough, re-hashing it again doesn't improve
    // distribution.
    pub fn loc(&self) -> u32 {
        let mut out = [0_u8; 4];
        let mut i = 0;
        for c in &self.0 {
            out[i] ^= c;
            i += 1;
            if i > 3 {
                i = 0;
            }
        }
        u32::from_le_bytes(out)
    }
}

/// The function signature for Id display overrides.
pub type DisplayCb =
    fn(&bytes::Bytes, &mut std::fmt::Formatter<'_>) -> std::fmt::Result;

/// The default display function encodes the Id as base64.
/// This makes debugging so much easier than rust's default of decimal array.
fn default_display(
    b: &bytes::Bytes,
    f: &mut std::fmt::Formatter<'_>,
) -> std::fmt::Result {
    use base64::prelude::*;
    f.write_str(&BASE64_URL_SAFE_NO_PAD.encode(b))
}

#[inline(always)]
fn display(
    b: &bytes::Bytes,
    f: &mut std::fmt::Formatter<'_>,
    l: &std::sync::OnceLock<DisplayCb>,
) -> std::fmt::Result {
    l.get_or_init(|| default_display)(b, f)
}

static AGENT_DISP: std::sync::OnceLock<DisplayCb> = std::sync::OnceLock::new();

/// Identifies an agent to be tracked as part of a Kitsune space.
#[derive(
    Clone,
    PartialEq,
    Eq,
    PartialOrd,
    Ord,
    Hash,
    serde::Serialize,
    serde::Deserialize,
)]
<<<<<<< HEAD
#[serde(transparent)]
=======
>>>>>>> 8fa10405
pub struct AgentId(pub Id);

imp_deref!(AgentId, Id);
imp_from!(AgentId, bytes::Bytes, b => AgentId(Id(b)));
imp_from!(AgentId, Id, b => AgentId(b));

impl std::fmt::Display for AgentId {
    fn fmt(&self, f: &mut std::fmt::Formatter<'_>) -> std::fmt::Result {
        display(&self.0 .0, f, &AGENT_DISP)
    }
}

impl std::fmt::Debug for AgentId {
    fn fmt(&self, f: &mut std::fmt::Formatter<'_>) -> std::fmt::Result {
        display(&self.0 .0, f, &AGENT_DISP)
    }
}

impl AgentId {
    /// Set the display/debug implementation for AgentId for the duration
    /// of this process. Note, if anything was printed earlier, the
    /// default impl will have been set and cannot be changed.
    /// Returns false if the default was unable to be set.
    pub fn set_global_display_callback(cb: DisplayCb) -> bool {
        AGENT_DISP.set(cb).is_ok()
    }
}

static SPACE_DISP: std::sync::OnceLock<DisplayCb> = std::sync::OnceLock::new();

/// Identifies a space to be tracked by Kitsune.
#[derive(
    Clone,
    PartialEq,
    Eq,
    PartialOrd,
    Ord,
    Hash,
    serde::Serialize,
    serde::Deserialize,
)]
<<<<<<< HEAD
#[serde(transparent)]
=======
>>>>>>> 8fa10405
pub struct SpaceId(pub Id);

imp_deref!(SpaceId, Id);
imp_from!(SpaceId, bytes::Bytes, b => SpaceId(Id(b)));
imp_from!(SpaceId, Id, b => SpaceId(b));

impl std::fmt::Display for SpaceId {
    fn fmt(&self, f: &mut std::fmt::Formatter<'_>) -> std::fmt::Result {
        display(&self.0 .0, f, &SPACE_DISP)
    }
}

impl std::fmt::Debug for SpaceId {
    fn fmt(&self, f: &mut std::fmt::Formatter<'_>) -> std::fmt::Result {
        display(&self.0 .0, f, &SPACE_DISP)
    }
}

impl SpaceId {
    /// Set the display/debug implementation for SpaceId for the duration
    /// of this process. Note, if anything was printed earlier, the
    /// default impl will have been set and cannot be changed.
    /// Returns false if the default was unable to be set.
    pub fn set_global_display_callback(cb: DisplayCb) -> bool {
        SPACE_DISP.set(cb).is_ok()
    }
}

static OP_DISP: std::sync::OnceLock<DisplayCb> = std::sync::OnceLock::new();

/// Identifies an op to be tracked by Kitsune.
#[derive(
    Clone,
    PartialEq,
    Eq,
    PartialOrd,
    Ord,
    Hash,
    serde::Serialize,
    serde::Deserialize,
)]
<<<<<<< HEAD
#[serde(transparent)]
=======
>>>>>>> 8fa10405
pub struct OpId(pub Id);

imp_deref!(OpId, Id);
imp_from!(OpId, bytes::Bytes, b => OpId(Id(b)));
imp_from!(OpId, Id, b => OpId(b));

impl std::fmt::Display for OpId {
    fn fmt(&self, f: &mut std::fmt::Formatter<'_>) -> std::fmt::Result {
        display(&self.0 .0, f, &OP_DISP)
    }
}

impl std::fmt::Debug for OpId {
    fn fmt(&self, f: &mut std::fmt::Formatter<'_>) -> std::fmt::Result {
        display(&self.0 .0, f, &OP_DISP)
    }
}

impl OpId {
    /// Set the display/debug implementation for OpId for the duration
    /// of this process. Note, if anything was printed earlier, the
    /// default impl will have been set and cannot be changed.
    /// Returns false if the default was unable to be set.
    pub fn set_global_display_callback(cb: DisplayCb) -> bool {
        OP_DISP.set(cb).is_ok()
    }
}

#[cfg(test)]
mod test {
    use super::*;

    #[test]
    fn loc_zero_is_zero() {
        assert_eq!(0, Id(bytes::Bytes::from_static(b"")).loc());
    }

    #[test]
    fn loc_u32_equality() {
        for u in [0, 42, 999, u32::MAX / 13, u32::MAX / 4, u32::MAX] {
            assert_eq!(
                u,
                Id(bytes::Bytes::copy_from_slice(&u.to_le_bytes())).loc()
            );
        }
    }

    #[test]
    fn loc_fixtures() {
        const F: &[(&[u8], u32)] = &[
            (b"hello", 1819043079),
            (b"1", 49),
            (b"asntoheunatoheuntahoeusth", 454101873),
            (&[0xff, 0xff, 0xff, 0xff, 0xff, 0xff], 4294901760),
            (&[1, 2, 3, 230, 44, 77, 99, 82], 3026210605),
            (&[42, 0, 0, 0, 99, 0, 0, 0], 73),
        ];

        for (b, res) in F.iter() {
            assert_eq!(*res, Id(bytes::Bytes::from_static(b)).loc());
        }
    }

    #[test]
    fn id_serde_fixtures() {
        const F: &[(&[u8], &str)] = &[
            (b"test-hash-1", "\"dGVzdC1oYXNoLTE\""),
            (b"s", "\"cw\""),
            (&[255, 255, 255, 255, 255, 255, 255], "\"_________w\""),
            (b"here is a very long string here is a very long string here is a very long string here is a very long string here is a very long string here is a very long string here is a very long string here is a very long string ", "\"aGVyZSBpcyBhIHZlcnkgbG9uZyBzdHJpbmcgaGVyZSBpcyBhIHZlcnkgbG9uZyBzdHJpbmcgaGVyZSBpcyBhIHZlcnkgbG9uZyBzdHJpbmcgaGVyZSBpcyBhIHZlcnkgbG9uZyBzdHJpbmcgaGVyZSBpcyBhIHZlcnkgbG9uZyBzdHJpbmcgaGVyZSBpcyBhIHZlcnkgbG9uZyBzdHJpbmcgaGVyZSBpcyBhIHZlcnkgbG9uZyBzdHJpbmcgaGVyZSBpcyBhIHZlcnkgbG9uZyBzdHJpbmcg\""),
        ];

        for (d, e) in F.iter() {
            let r = serde_json::to_string(&Id(bytes::Bytes::from_static(d)))
                .unwrap();
            assert_eq!(e, &r);
            let r: AgentId = serde_json::from_str(e).unwrap();
            assert_eq!(d, &r.0 .0);
        }
    }
}<|MERGE_RESOLUTION|>--- conflicted
+++ resolved
@@ -28,17 +28,7 @@
 /// In Kitsune2 these bytes should ONLY be the actual hash bytes
 /// or public key of the identity being tracked, without
 /// prefix or suffix.
-#[derive(
-    Clone,
-    PartialEq,
-    Eq,
-    PartialOrd,
-    Ord,
-    Hash,
-    serde::Serialize,
-    serde::Deserialize,
-)]
-#[serde(transparent)]
+#[derive(Clone, PartialEq, Eq, PartialOrd, Ord, Hash)]
 pub struct Id(pub bytes::Bytes);
 
 impl serde::Serialize for Id {
@@ -133,10 +123,7 @@
     serde::Serialize,
     serde::Deserialize,
 )]
-<<<<<<< HEAD
 #[serde(transparent)]
-=======
->>>>>>> 8fa10405
 pub struct AgentId(pub Id);
 
 imp_deref!(AgentId, Id);
@@ -178,10 +165,7 @@
     serde::Serialize,
     serde::Deserialize,
 )]
-<<<<<<< HEAD
 #[serde(transparent)]
-=======
->>>>>>> 8fa10405
 pub struct SpaceId(pub Id);
 
 imp_deref!(SpaceId, Id);
@@ -223,10 +207,7 @@
     serde::Serialize,
     serde::Deserialize,
 )]
-<<<<<<< HEAD
 #[serde(transparent)]
-=======
->>>>>>> 8fa10405
 pub struct OpId(pub Id);
 
 imp_deref!(OpId, Id);
