//! Types for use when configuring kitsune2 modules.

<<<<<<< HEAD
use std::collections::BTreeMap;
=======
use crate::*;
>>>>>>> 97a4666b

/// helper transcode function
fn tc<S: serde::Serialize, D: serde::de::DeserializeOwned>(
    s: &S,
) -> K2Result<D> {
    serde_json::from_str(
        &serde_json::to_string(s)
            .map_err(|e| K2Error::other_src("encode", e))?,
    )
    .map_err(|e| K2Error::other_src("decode", e))
}

/// Denotes a type used to configure a specific kitsune2 module.
///
/// Note, the types defined in this struct are specifically for configuration
/// that cannot be changed at runtime, the likes of which might be found
/// in a configuration file.
///
/// If a specific module has a config that can be changed at runtime, the
/// component found in this type might be a `default_` prefixed version
/// of it, then the runtime value can be altered through different means.
///
/// It is highly recommended that you expose this struct in your module
/// docs to help devs using your module understand how to configure it.
pub trait ModConfig:
    'static
    + Sized
    + Default
    + std::fmt::Debug
    + serde::Serialize
    + serde::de::DeserializeOwned
    + Send
    + Sync
{
}

/// Kitsune configuration.
#[derive(Debug, Default, serde::Serialize, serde::Deserialize)]
pub struct Config(BTreeMap<String, serde_json::Value>);

impl Config {
    /// When kitsune2 is generating a default or example configuration
    /// file, it will pass a mutable reference of this config struct to
    /// the module factories that are configured to be used. Those factories
    /// should call this function any number of times to add any default
    /// configuration parameters to that file.
    pub fn add_default_module_config<M: ModConfig>(
        &mut self,
        module_name: String,
    ) -> K2Result<()> {
        if self.0.contains_key(&module_name) {
            return Err(K2Error::other(format!(
                "Refusing to overwrite conflicting module name: {module_name}"
            )));
        }
        self.0.insert(module_name, tc(&M::default())?);
        Ok(())
    }

    /// When kitsune2 is initializing, it will call the factory function
    /// for all of its modules with an immutable reference to this config
    /// struct. Each of those modules may choose to call this function
    /// to extract a module config. Note that this config is loaded from
    /// disk and can be edited by humans, so the serialization on the module
    /// config should be tolerant to missing properties, setting sane defaults.
    /// A module may choose to warn about missing properties and should warn about extraneous properties.
    pub fn get_module_config<M: ModConfig>(
        &self,
        module_name: &str,
    ) -> K2Result<M> {
        self.0
            .get(module_name)
            .map(tc)
            .unwrap_or_else(|| Ok(M::default()))
    }
}

#[cfg(test)]
mod test {
    use super::*;

    #[test]
    fn config_usage_example() {
        #[derive(
            Debug, Default, serde::Serialize, serde::Deserialize, PartialEq,
        )]
        struct Mod1 {
            #[serde(default)]
            p_a: u32,
            #[serde(default)]
            p_b: String,
        }

        impl ModConfig for Mod1 {}

        #[derive(Debug, serde::Serialize, serde::Deserialize, PartialEq)]
        #[serde(default)]
        struct Mod2 {
            #[serde(rename = "#p_c", skip_deserializing)]
            doc_p_a: &'static str,
            #[serde(default)]
            p_c: u32,
            #[serde(default)]
            p_d: String,
        }

        impl Default for Mod2 {
            fn default() -> Self {
                Self {
                    doc_p_a: "This is a potential pattern for how to document config props.",
                    p_c: 0,
                    p_d: "".into(),
                }
            }
        }

        impl ModConfig for Mod2 {}

        let mut config = Config::default();
        config
            .add_default_module_config::<Mod1>("mod1".into())
            .unwrap();
        config
            .add_default_module_config::<Mod2>("mod2".into())
            .unwrap();

        // output the "default" config
        assert_eq!(
            r##"{
  "mod1": {
    "p_a": 0,
    "p_b": ""
  },
  "mod2": {
    "#p_c": "This is a potential pattern for how to document config props.",
    "p_c": 0,
    "p_d": ""
  }
}"##,
            serde_json::to_string_pretty(&config).unwrap()
        );

        // ensure we can load a weird config from disk
        let config: Config = serde_json::from_str(
            r#"{
          "modBAD": { "foo": "bar" },
          "mod1": { "p_b": "test-p_b" },
          "mod2": { "p_c": 42, "p_d": "test-p_d", "extra": "foo" }
        }"#,
        )
        .unwrap();

        assert_eq!(
            Mod1 {
                p_a: 0,
                p_b: "test-p_b".to_string(),
            },
            config.get_module_config::<Mod1>("mod1").unwrap(),
        );

        assert_eq!(
            Mod2 {
                p_c: 42,
                p_d: "test-p_d".to_string(),
                ..Default::default()
            },
            config.get_module_config::<Mod2>("mod2").unwrap(),
        );

        // unset mods get the default
        assert_eq!(
            Mod1 {
                p_a: 0,
                p_b: "".to_string(),
            },
            config.get_module_config::<Mod1>("NOT-SET").unwrap(),
        );
    }
}<|MERGE_RESOLUTION|>--- conflicted
+++ resolved
@@ -1,10 +1,7 @@
 //! Types for use when configuring kitsune2 modules.
 
-<<<<<<< HEAD
+use crate::*;
 use std::collections::BTreeMap;
-=======
-use crate::*;
->>>>>>> 97a4666b
 
 /// helper transcode function
 fn tc<S: serde::Serialize, D: serde::de::DeserializeOwned>(
