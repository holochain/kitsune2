//! Types for use when configuring kitsune2 modules.

use crate::*;
use std::collections::BTreeMap;
use std::sync::{Arc, Mutex};

/// helper transcode function
fn tc<S: serde::Serialize, D: serde::de::DeserializeOwned>(
    s: &S,
) -> K2Result<D> {
    serde_json::from_str(
        &serde_json::to_string(s)
            .map_err(|e| K2Error::other_src("encode", e))?,
    )
    .map_err(|e| K2Error::other_src("decode", e))
}

/// A callback to be invoked if the config value is updated at runtime.
pub type ConfigUpdateCb =
    Arc<dyn Fn(serde_json::Value) + 'static + Send + Sync>;

#[derive(Clone, serde::Serialize, serde::Deserialize)]
#[serde(transparent, rename_all = "camelCase")]
struct ConfigEntry {
    pub value: serde_json::Value,
    #[serde(skip, default)]
    pub update_cb: Option<ConfigUpdateCb>,
}

impl std::fmt::Debug for ConfigEntry {
    fn fmt(&self, f: &mut std::fmt::Formatter<'_>) -> std::fmt::Result {
        self.value.fmt(f)
    }
}

#[derive(Debug, serde::Serialize, serde::Deserialize)]
#[serde(untagged, rename_all = "camelCase")]
enum ConfigMap {
    ConfigMap(BTreeMap<String, Box<Self>>),
    ConfigEntry(ConfigEntry),
}

impl Default for ConfigMap {
    fn default() -> Self {
        Self::ConfigMap(BTreeMap::new())
    }
}

struct Inner {
    map: ConfigMap,
    are_defaults_set: bool,
    is_runtime: bool,
}

/// Kitsune configuration.
pub struct Config(Mutex<Inner>);

impl serde::Serialize for Config {
    fn serialize<S>(&self, serializer: S) -> Result<S::Ok, S::Error>
    where
        S: serde::Serializer,
    {
        self.0.lock().unwrap().map.serialize(serializer)
    }
}

impl std::fmt::Debug for Config {
    fn fmt(&self, f: &mut std::fmt::Formatter<'_>) -> std::fmt::Result {
        self.0.lock().unwrap().map.fmt(f)
    }
}

impl Default for Config {
    fn default() -> Self {
        Self(Mutex::new(Inner {
            map: ConfigMap::default(),
            are_defaults_set: false,
            is_runtime: false,
        }))
    }
}

impl Config {
    /// Once defaults are set, generate warnings for any values
    /// set beyond this list. So that we can identify no-longer-used
    /// config parameters.
    pub fn mark_defaults_set(&self) {
        self.0.lock().unwrap().are_defaults_set = true;
    }

    /// Once we are done setting initial config, generate warnings for
    /// any runtime alterations that do not have update callbacks registered.
    /// This way we can tell if runtime config changes are being ignored.
    pub fn mark_runtime(&self) {
        self.0.lock().unwrap().is_runtime = true;
    }

    /// Get a set of module config values from this config instance.
    pub fn get_module_config<D: serde::de::DeserializeOwned>(
        &self,
    ) -> K2Result<D> {
        let lock = self.0.lock().unwrap();
        tc(&lock.map)
    }

    /// Set any number of module config values on this config instance.
    ///
    /// This will error if trying to write an entry where a map currently
    /// resides or visa-versa.
    pub fn set_module_config<S: serde::Serialize>(
        &self,
        config: &S,
    ) -> K2Result<()> {
        let in_map: ConfigMap = tc(config)?;
        let debug_path = format!("{in_map:?}");
        let mut updates = Vec::new();
        {
            let mut lock = self.0.lock().unwrap();
            let are_defaults_set = lock.are_defaults_set;
            let is_runtime = lock.is_runtime;
            let old_map: &mut ConfigMap = &mut lock.map;
            let new_map: &ConfigMap = &in_map;
            fn apply_map(
                debug_path: &str,
                are_defaults_set: bool,
                is_runtime: bool,
                updates: &mut Vec<(ConfigUpdateCb, serde_json::Value)>,
                old_map: &mut ConfigMap,
                new_map: &ConfigMap,
            ) -> K2Result<()> {
                match new_map {
                    ConfigMap::ConfigMap(new_map) => {
                        match old_map {
                            ConfigMap::ConfigMap(old_map) => {
                                for (key, new_map) in new_map.iter() {
                                    if are_defaults_set
                                        && !old_map.contains_key(key)
                                    {
                                        tracing::warn!(debug_path, "this config parameter may be unused");
                                    }
                                    let old_map =
                                        old_map.entry(key.clone()).or_default();
                                    apply_map(
                                        debug_path,
                                        are_defaults_set,
                                        is_runtime,
                                        updates,
                                        old_map,
                                        new_map,
                                    )?;
                                }
                            }
                            ConfigMap::ConfigEntry(_) => {
                                return Err(K2Error::other(format!(
                                "{debug_path} attempted to insert a map where an entry exists",
                            )));
                            }
                        }
                    }
                    ConfigMap::ConfigEntry(new_entry) => match old_map {
                        ConfigMap::ConfigMap(m) => {
                            if !m.is_empty() {
                                return Err(K2Error::other(format!(
                                    "{debug_path} attempted to insert an entry where a map exists",
                                )));
                            }
                            *old_map =
                                ConfigMap::ConfigEntry(new_entry.clone());
                            if is_runtime {
                                tracing::warn!(debug_path, "no update callback for runtime config alteration");
                            }
                        }
                        ConfigMap::ConfigEntry(old_entry) => {
                            old_entry.value = new_entry.value.clone();
                            if let Some(update_cb) = &old_entry.update_cb {
                                updates.push((
                                    update_cb.clone(),
                                    new_entry.value.clone(),
                                ));
                            } else if is_runtime {
                                tracing::warn!(debug_path, "no update callback for runtime config alteration");
                            }
                        }
                    },
                }
                Ok(())
            }
            apply_map(
                &debug_path,
                are_defaults_set,
                is_runtime,
                &mut updates,
                old_map,
                new_map,
            )?;
        }
        for (update_cb, value) in updates {
            update_cb(value);
        }
        Ok(())
    }

<<<<<<< HEAD
    /// Update a module config with new values. Note, this will overwrite
    /// ALL config values. If you would like to only update some, please
    /// first call [Self::get_module_config], update the appropriate values,
    /// then call this function again to set them.
    pub fn set_module_config<M: ModConfig>(
        &mut self,
        module_name: String,
        config: &M,
    ) -> K2Result<()> {
        self.0.insert(module_name, tc(config)?);
        Ok(())
    }

    /// When kitsune2 is initializing, it will call the factory function
    /// for all of its modules with an immutable reference to this config
    /// struct. Each of those modules may choose to call this function
    /// to extract a module config. Note that this config is loaded from
    /// disk and can be edited by humans, so the serialization on the module
    /// config should be tolerant to missing properties, setting sane defaults.
    /// A module may choose to warn about missing properties and should warn about extraneous properties.
    pub fn get_module_config<M: ModConfig>(
=======
    /// Call this in your module constructor once for every parameter for
    /// which you would like to receive runtime updates. This will immediately
    /// invoke the callback with the current value to ensure this is atomic.
    /// (If this is called before default initialization, that initial value
    /// will be json Null.)
    pub fn register_entry_update_cb<D: std::fmt::Display>(
>>>>>>> e22e897c
        &self,
        path: &[D],
        update_cb: ConfigUpdateCb,
    ) -> K2Result<()> {
        let value = {
            let mut lock = self.0.lock().unwrap();
            let mut cur: &mut ConfigMap = &mut lock.map;
            for path in path {
                let key = path.to_string();
                match cur {
                    ConfigMap::ConfigMap(m) => cur = m.entry(key).or_default(),
                    ConfigMap::ConfigEntry(_) => {
                        return Err(K2Error::other(
                            "attempted to insert a map where an entry exists",
                        ))
                    }
                }
            }
            match cur {
                ConfigMap::ConfigMap(m) => {
                    if !m.is_empty() {
                        return Err(K2Error::other(
                            "attempted to insert an entry where a map exists",
                        ));
                    }
                    *cur = ConfigMap::ConfigEntry(ConfigEntry {
                        value: serde_json::Value::Null,
                        update_cb: Some(update_cb.clone()),
                    });
                    serde_json::Value::Null
                }
                ConfigMap::ConfigEntry(e) => {
                    e.update_cb = Some(update_cb.clone());
                    e.value.clone()
                }
            }
        };
        update_cb(value);
        Ok(())
    }
}

#[cfg(test)]
mod test {
    use super::*;

    #[test]
    fn warns_unused() {
        // this test will never fail,
        // but we can check it traces correctly manually

        kitsune2_test_utils::enable_tracing();

        let c = Config::default();
        c.set_module_config(&serde_json::json!({"apples": "red"}))
            .unwrap();
        c.mark_defaults_set();
        c.set_module_config(&serde_json::json!({"apples": "green"}))
            .unwrap();
        c.set_module_config(&serde_json::json!({"bananas": 42}))
            .unwrap();
    }

    #[test]
    fn warns_no_runtime_cb() {
        // this test will never fail,
        // but we can check it traces correctly manually

        kitsune2_test_utils::enable_tracing();

        let c = Config::default();
        c.set_module_config(&serde_json::json!({"apples": "red"}))
            .unwrap();
        c.mark_runtime();
        c.set_module_config(&serde_json::json!({"apples": "green"}))
            .unwrap();
        c.set_module_config(&serde_json::json!({"bananas": 42}))
            .unwrap();
    }

    #[test]
    fn config_usage_example() {
        #[derive(Debug, serde::Serialize, serde::Deserialize, PartialEq)]
        #[serde(rename_all = "camelCase")]
        struct SubConfig {
            pub apples: String,
            pub bananas: u32,
        }

        #[derive(Debug, serde::Serialize, serde::Deserialize, PartialEq)]
        #[serde(rename_all = "camelCase")]
        struct ModConfig {
            pub my_module: SubConfig,
        }

        let c = Config::default();

        let expect = ModConfig {
            my_module: SubConfig {
                apples: "red".to_string(),
                bananas: 42,
            },
        };

        c.set_module_config(&expect).unwrap();

        println!("{}", serde_json::to_string_pretty(&c).unwrap());

        let resp: ModConfig = c.get_module_config().unwrap();
        assert_eq!(expect, resp);

        use std::sync::atomic::*;
        let update = Arc::new(AtomicU32::new(0));
        let update2 = update.clone();
        c.register_entry_update_cb(
            &["myModule", "bananas"],
            Arc::new(move |v| {
                let v: u32 =
                    serde_json::from_str(&serde_json::to_string(&v).unwrap())
                        .unwrap();
                update2.store(v, Ordering::SeqCst);
            }),
        )
        .unwrap();

        c.set_module_config(&serde_json::json!({
            "myModule": {
                "bananas": 99,
            }
        }))
        .unwrap();

        assert_eq!(99, update.load(Ordering::SeqCst));
    }
}<|MERGE_RESOLUTION|>--- conflicted
+++ resolved
@@ -200,36 +200,12 @@
         Ok(())
     }
 
-<<<<<<< HEAD
-    /// Update a module config with new values. Note, this will overwrite
-    /// ALL config values. If you would like to only update some, please
-    /// first call [Self::get_module_config], update the appropriate values,
-    /// then call this function again to set them.
-    pub fn set_module_config<M: ModConfig>(
-        &mut self,
-        module_name: String,
-        config: &M,
-    ) -> K2Result<()> {
-        self.0.insert(module_name, tc(config)?);
-        Ok(())
-    }
-
-    /// When kitsune2 is initializing, it will call the factory function
-    /// for all of its modules with an immutable reference to this config
-    /// struct. Each of those modules may choose to call this function
-    /// to extract a module config. Note that this config is loaded from
-    /// disk and can be edited by humans, so the serialization on the module
-    /// config should be tolerant to missing properties, setting sane defaults.
-    /// A module may choose to warn about missing properties and should warn about extraneous properties.
-    pub fn get_module_config<M: ModConfig>(
-=======
     /// Call this in your module constructor once for every parameter for
     /// which you would like to receive runtime updates. This will immediately
     /// invoke the callback with the current value to ensure this is atomic.
     /// (If this is called before default initialization, that initial value
     /// will be json Null.)
     pub fn register_entry_update_cb<D: std::fmt::Display>(
->>>>>>> e22e897c
         &self,
         path: &[D],
         update_cb: ConfigUpdateCb,
