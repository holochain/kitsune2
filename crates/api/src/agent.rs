//! Types dealing with agent metadata.
//!
//! [AgentInfo] and the wrapping [AgentInfoSigned] define a pattern for
//! cryptographically verifiable declarations of network reachability.
//!
//! To facilitate ease of debugging (See our unit tests in this module!),
//! The canonical encoding for this info is JSON.
//!
//! #### Json Schemas
//!
//! ```json
//! {
//!   "title": "AgentInfoSigned",
//!   "type": "object",
//!   "properties": {
//!     "agentInfo": { "type": "string", "required": true, "description": "json AgentInfo" },
//!     "signature": { "type": "string", "required": true, "description": "base64" }
//!   }
//! }
//! ```
//!
//! ```json
//! {
//!   "title": "AgentInfo",
//!   "type": "object",
//!   "properties": {
//!     "agent": { "type": "string", "required": true, "description": "base64" },
//!     "space": { "type": "string", "required": true, "description": "base64" },
//!     "createdAt": {
//!         "type": "string",
//!         "required": true,
//!         "description": "i64 micros since unix epoch"
//!     },
//!     "expiresAt": {
//!         "type": "string",
//!         "required": true,
//!         "description": "i64 micros since unix epoch",
//!     },
//!     "isTombstone": { "type": "boolean", "required": true },
//!     "url": { "type": "string", "description": "optional" },
//!     "storageArc": {
//!       "type": "array",
//!       "description": "optional",
//!       "items": [
//!         {
//!             "type": "number",
//!             "required": true,
//!             "description": "u32 arc start loc"
//!         },
//!         {
//!             "type": "number",
//!             "required": true,
//!             "description": "u32 arc end loc"
//!         }
//!       ]
//!     }
//!   }
//! }
//! ```
//!
//! #### Cryptography
//!
//! This module and its data structures are designed to be agnostic to
//! cryptography. It exposes the [Signer] and [Verifier] traits to allow
//! implementors to choose the algorithm to be used.
//!
//! The underlying data structures, however, cannot be quite so agnostic.
//!
//! By convention, absent other indications, the [AgentInfo::agent] property
//! will be an ed25519 public key, and the [AgentInfoSigned::get_signature] will
//! be an ed25519 signature.
//!
//! Future versions of this library may look for an optional "alg" property
//! on the [AgentInfo] type before falling back to this usage of ed25519.
//! These other algorithms may treat the [AgentInfo::agent] property as a
//! hash of the public key instead of the public key itself, and find the
//! public key instead on an "algPubKey" property. (Some post-quantum
//! algorithms have ridiculously long key material.)

use crate::*;
use std::sync::Arc;

/// Defines a type capable of cryptographic signatures.
pub trait Signer {
    /// Sign the encoded data, returning the resulting detached signature bytes.
    fn sign<'a, 'b: 'a, 'c: 'a>(
        &'a self,
        agent_info: &'b AgentInfo,
        message: &'c [u8],
    ) -> BoxFut<'a, K2Result<bytes::Bytes>>;
}

/// Defines a type capable of cryptographic verification.
pub trait Verifier: std::fmt::Debug {
    /// Verify the provided detached signature over the provided message.
    /// Returns `true` if the signature is valid.
    fn verify(
        &self,
        agent_info: &AgentInfo,
        message: &[u8],
        signature: &[u8],
    ) -> bool;
}

/// Trait-object [Verifier].
pub type DynVerifier = Arc<dyn Verifier + 'static + Send + Sync>;

impl Verifier for DynVerifier {
    fn verify(
        &self,
        agent_info: &AgentInfo,
        message: &[u8],
        signature: &[u8],
    ) -> bool {
        (**self).verify(agent_info, message, signature)
    }
}

/// A "Local" agent is an agent that is connected to the local Kitsune2 node,
/// and is able to sign messages and agent infos.
pub trait LocalAgent: Signer + 'static + Send + Sync + std::fmt::Debug {
    /// The [AgentId] of this local agent.
    fn agent(&self) -> &AgentId;

    /// Register a callback to be invoked when [Self::invoke_cb] is called.
    /// Implementations need only track a single cb. If this is called again,
    /// use only the new one.
    fn register_cb(&self, cb: Arc<dyn Fn() + 'static + Send + Sync>);

    /// Invoke the registered cb if one has been set.
    /// This can be ignored if [Self::register_cb] has not yet been called.
    fn invoke_cb(&self);

    /// Access the current storage arc for this local agent.
    /// This will be used by the space module to construct [AgentInfoSigned].
    fn get_cur_storage_arc(&self) -> DhtArc;

    /// Set the current storage arc for this local agent.
    /// This will be initially set to zero on space join,
    /// then will be updated by the gossip module as best effort to
    /// collect data for the range is made.
    fn set_cur_storage_arc(&self, arc: DhtArc);

    /// This is a chance for the implementor to influence how large
    /// a storage arc should be for this agent. The gossip module will
    /// attempt to collect enough data for claiming storage authority
    /// over this range.
    fn get_tgt_storage_arc(&self) -> DhtArc;

    /// The sharding module will attempt to determine an ideal target
    /// arc for this agent. An implementation is free to use or discard
    /// this information when returning the arc in [Self::get_tgt_storage_arc].
    /// This will initially be set to zero on join, but the sharding module
    /// may later update this to FULL or a true target value.
    fn set_tgt_storage_arc_hint(&self, arc: DhtArc);
}

/// Trait-object [LocalAgent].
pub type DynLocalAgent = Arc<dyn LocalAgent>;

impl LocalAgent for DynLocalAgent {
    fn agent(&self) -> &AgentId {
        (**self).agent()
    }

    fn register_cb(&self, cb: Arc<dyn Fn() + 'static + Send + Sync>) {
        (**self).register_cb(cb);
    }

    fn invoke_cb(&self) {
        (**self).invoke_cb();
    }

    fn get_cur_storage_arc(&self) -> DhtArc {
        (**self).get_cur_storage_arc()
    }

    fn set_cur_storage_arc(&self, arc: DhtArc) {
        (**self).set_cur_storage_arc(arc);
    }

    fn get_tgt_storage_arc(&self) -> DhtArc {
        (**self).get_tgt_storage_arc()
    }

    fn set_tgt_storage_arc_hint(&self, arc: DhtArc) {
        (**self).set_tgt_storage_arc_hint(arc);
    }
}

impl Signer for DynLocalAgent {
    fn sign<'a, 'b: 'a, 'c: 'a>(
        &'a self,
        agent_info: &'b AgentInfo,
        message: &'c [u8],
    ) -> BoxFut<'a, K2Result<bytes::Bytes>> {
        (**self).sign(agent_info, message)
    }
}

mod serde_string_timestamp {
    pub fn serialize<S>(
        t: &crate::Timestamp,
        serializer: S,
    ) -> Result<S::Ok, S::Error>
    where
        S: serde::Serializer,
    {
        serializer.serialize_str(&t.as_micros().to_string())
    }

    pub fn deserialize<'de, D>(
        deserializer: D,
    ) -> Result<crate::Timestamp, D::Error>
    where
        D: serde::Deserializer<'de>,
    {
        let s: &'de str = serde::Deserialize::deserialize(deserializer)?;
        let i: i64 = s.parse().map_err(serde::de::Error::custom)?;
        Ok(crate::Timestamp::from_micros(i))
    }
}

/// AgentInfo stores metadata related to agents.
#[derive(
    Debug, Clone, serde::Serialize, serde::Deserialize, PartialEq, Eq, Hash,
)]
#[serde(rename_all = "camelCase")]
pub struct AgentInfo {
    /// The agent id.
    pub agent: AgentId,

    /// The space id.
    pub space: SpaceId,

    /// When this metadata was created.
    #[serde(with = "serde_string_timestamp")]
    pub created_at: Timestamp,

    /// When this metadata will expire.
    #[serde(with = "serde_string_timestamp")]
    pub expires_at: Timestamp,

    /// If `true`, this metadata is a tombstone, indicating
    /// the agent has gone offline, and is no longer reachable.
    pub is_tombstone: bool,

    /// If set, this indicates the primary url at which this agent may
    /// be reached. This should largely only be UNSET if this is a tombstone.
    pub url: Option<Url>,

    /// The arc over which this agent claims authority.
    #[serde(default = "DhtArc::default")]
    pub storage_arc: DhtArc,
}

/// Signed agent information.
<<<<<<< HEAD
#[derive(Debug, PartialEq, Eq, Hash)]
=======
>>>>>>> 816350e2
pub struct AgentInfoSigned {
    /// The decoded information associated with this agent.
    agent_info: AgentInfo,

    /// The encoded information that was signed.
    encoded: String,

    /// The signature.
    signature: bytes::Bytes,
}

impl std::fmt::Debug for AgentInfoSigned {
    fn fmt(&self, f: &mut std::fmt::Formatter<'_>) -> std::fmt::Result {
        f.write_str("AgentInfoSigned(")?;
        f.write_str(&self.encoded)?;
        f.write_str(")")
    }
}

impl AgentInfoSigned {
    /// Generate a signed agent info by signing an agent info.
    pub async fn sign<S: Signer>(
        signer: &S,
        agent_info: AgentInfo,
    ) -> K2Result<std::sync::Arc<Self>> {
        let encoded = serde_json::to_string(&agent_info)
            .map_err(|e| K2Error::other_src("encoding agent_info", e))?;
        let signature = signer
            .sign(&agent_info, encoded.as_bytes())
            .await
            .map_err(|e| K2Error::other_src("signing agent_info", e))?;
        Ok(std::sync::Arc::new(Self {
            agent_info,
            encoded,
            signature,
        }))
    }

    /// Decode a canonical json encoding of a signed agent info.
    pub fn decode<V: Verifier>(
        verifier: &V,
        encoded: &[u8],
    ) -> K2Result<std::sync::Arc<Self>> {
        #[derive(serde::Deserialize)]
        #[serde(rename_all = "camelCase")]
        struct Ref {
            agent_info: String,
            #[serde(with = "crate::serde_bytes_base64")]
            signature: bytes::Bytes,
        }
        let v: Ref = serde_json::from_slice(encoded)
            .map_err(|e| K2Error::other_src("decoding agent_info", e))?;
        Self::inner_decode_one(verifier, v.agent_info, v.signature)
    }

    /// Decode a canonical json encoding of a list of signed agent infos.
    pub fn decode_list<V: Verifier>(
        verifier: &V,
        encoded: &[u8],
    ) -> K2Result<Vec<K2Result<std::sync::Arc<Self>>>> {
        #[derive(serde::Deserialize)]
        #[serde(rename_all = "camelCase")]
        struct Ref {
            agent_info: String,
            #[serde(with = "crate::serde_bytes_base64")]
            signature: bytes::Bytes,
        }
        let v: Vec<Ref> = serde_json::from_slice(encoded)
            .map_err(|e| K2Error::other_src("decoding agent_info", e))?;
        Ok(v.into_iter()
            .map(|v| {
                Self::inner_decode_one(verifier, v.agent_info, v.signature)
            })
            .collect())
    }

    fn inner_decode_one<V: Verifier>(
        verifier: &V,
        agent_info: String,
        signature: bytes::Bytes,
    ) -> K2Result<std::sync::Arc<Self>> {
        let info: AgentInfo = serde_json::from_str(&agent_info)
            .map_err(|e| K2Error::other_src("decoding inner agent_info", e))?;
        if !verifier.verify(&info, agent_info.as_bytes(), &signature) {
            return Err(K2Error::other("InvalidSignature"));
        }
        Ok(std::sync::Arc::new(Self {
            agent_info: info,
            encoded: agent_info,
            signature,
        }))
    }

    /// Get the canonical json encoding of this signed agent info.
    pub fn encode(&self) -> K2Result<String> {
        #[derive(serde::Serialize)]
        #[serde(rename_all = "camelCase")]
        struct Ref<'a> {
            agent_info: &'a String,
            #[serde(with = "crate::serde_bytes_base64")]
            signature: &'a bytes::Bytes,
        }
        serde_json::to_string(&Ref {
            agent_info: &self.encoded,
            signature: &self.signature,
        })
        .map_err(|e| K2Error::other_src("encoding agent_info", e))
    }

    /// Access the inner [AgentInfo] data. Note, you can instead just deref.
    pub fn get_agent_info(&self) -> &AgentInfo {
        self
    }

    /// Access the canonical encoded inner agent info.
    pub fn get_encoded(&self) -> &str {
        &self.encoded
    }

    /// Access the signature over the encoded inner agent info.
    pub fn get_signature(&self) -> &bytes::Bytes {
        &self.signature
    }
}

impl std::ops::Deref for AgentInfoSigned {
    type Target = AgentInfo;

    fn deref(&self) -> &Self::Target {
        &self.agent_info
    }
}

#[cfg(test)]
mod test {
    use super::*;

    const SIG: &[u8] = b"fake-signature";

    #[derive(Debug)]
    struct TestCrypto;

    impl Signer for TestCrypto {
        fn sign<'a, 'b: 'a, 'c: 'a>(
            &'a self,
            _agent_info: &'b AgentInfo,
            _encoded: &'c [u8],
        ) -> BoxFut<'a, K2Result<bytes::Bytes>> {
            Box::pin(async move { Ok(bytes::Bytes::from_static(SIG)) })
        }
    }

    impl Verifier for TestCrypto {
        fn verify(
            &self,
            _agent_info: &AgentInfo,
            _message: &[u8],
            signature: &[u8],
        ) -> bool {
            signature == SIG
        }
    }

    #[tokio::test(flavor = "multi_thread")]
    async fn happy_encode_decode() {
        let agent: AgentId = bytes::Bytes::from_static(b"test-agent").into();
        let space: SpaceId = bytes::Bytes::from_static(b"test-space").into();
        let now = Timestamp::from_micros(1731690797907204);
        let later = Timestamp::from_micros(now.as_micros() + 72_000_000_000);
        let url = Some(Url::from_str("ws://test.com:80/test-url").unwrap());
        let storage_arc = DhtArc::Arc(42, u32::MAX / 13);

        let enc = AgentInfoSigned::sign(
            &TestCrypto,
            AgentInfo {
                agent: agent.clone(),
                space: space.clone(),
                created_at: now,
                expires_at: later,
                is_tombstone: false,
                url: url.clone(),
                storage_arc,
            },
        )
        .await
        .unwrap()
        .encode()
        .unwrap();

        assert_eq!(
            r#"{"agentInfo":"{\"agent\":\"dGVzdC1hZ2VudA\",\"space\":\"dGVzdC1zcGFjZQ\",\"createdAt\":\"1731690797907204\",\"expiresAt\":\"1731762797907204\",\"isTombstone\":false,\"url\":\"ws://test.com:80/test-url\",\"storageArc\":[42,330382099]}","signature":"ZmFrZS1zaWduYXR1cmU"}"#,
            enc
        );

        let dec = AgentInfoSigned::decode(&TestCrypto, enc.as_bytes()).unwrap();
        assert_eq!(agent, dec.agent);
        assert_eq!(space, dec.space);
        assert_eq!(now, dec.created_at);
        assert_eq!(later, dec.expires_at);
        assert!(!dec.is_tombstone);
        assert_eq!(url, dec.url);
        assert_eq!(storage_arc, dec.storage_arc);
    }

    #[tokio::test(flavor = "multi_thread")]
    async fn ignores_future_extension_fields() {
        AgentInfoSigned::decode(&TestCrypto, br#"{"agentInfo":"{\"agent\":\"dGVzdC1hZ2VudA\",\"space\":\"dGVzdC1zcGFjZQ\",\"createdAt\":\"1731690797907204\",\"expiresAt\":\"1731762797907204\",\"isTombstone\":false,\"url\":\"ws://test.com:80/test-url\",\"storageArc\":[42,330382099],\"fakeField\":\"bla\"}","signature":"ZmFrZS1zaWduYXR1cmU","fakeField2":"bla2"}"#).unwrap();
    }

    #[tokio::test(flavor = "multi_thread")]
    async fn fills_in_default_fields() {
        let dec = AgentInfoSigned::decode(&TestCrypto, br#"{"agentInfo":"{\"agent\":\"dGVzdC1hZ2VudA\",\"space\":\"dGVzdC1zcGFjZQ\",\"createdAt\":\"1731690797907204\",\"expiresAt\":\"1731762797907204\",\"isTombstone\":false}","signature":"ZmFrZS1zaWduYXR1cmU"}"#).unwrap();
        assert!(dec.url.is_none());
        assert_eq!(DhtArc::Empty, dec.storage_arc);
    }

    #[tokio::test(flavor = "multi_thread")]
    async fn dies_with_invalid_signature() {
        let dec = AgentInfoSigned::decode(&TestCrypto, br#"{"agentInfo":"{\"agent\":\"dGVzdC1hZ2VudA\",\"space\":\"dGVzdC1zcGFjZQ\",\"createdAt\":\"1731690797907204\",\"expiresAt\":\"1731762797907204\",\"isTombstone\":false}","signature":""}"#).unwrap_err();
        assert!(dec.to_string().contains("InvalidSignature"));
    }
}<|MERGE_RESOLUTION|>--- conflicted
+++ resolved
@@ -255,10 +255,7 @@
 }
 
 /// Signed agent information.
-<<<<<<< HEAD
-#[derive(Debug, PartialEq, Eq, Hash)]
-=======
->>>>>>> 816350e2
+#[derive(PartialEq, Eq, Hash)]
 pub struct AgentInfoSigned {
     /// The decoded information associated with this agent.
     agent_info: AgentInfo,
