--- conflicted
+++ resolved
@@ -43,13 +43,10 @@
     /// [op_store::OpStore] instances.
     pub op_store: op_store::DynOpStoreFactory,
 
-<<<<<<< HEAD
-=======
     /// The [peer_meta_store::PeerMetaStoreFactory] to be used for creating
     /// [peer_meta_store::PeerMetaStore] instances.
     pub meta_store: peer_meta_store::DynPeerMetaStoreFactory,
 
->>>>>>> afbf9785
     /// The [gossip::GossipFactory] to be used for creating
     /// [gossip::Gossip] instances.
     pub gossip: gossip::DynGossipFactory,
@@ -71,10 +68,7 @@
                 fetch,
                 transport,
                 op_store,
-<<<<<<< HEAD
-=======
                 meta_store,
->>>>>>> afbf9785
                 gossip,
             } = &mut self;
 
@@ -85,10 +79,7 @@
             fetch.default_config(config)?;
             transport.default_config(config)?;
             op_store.default_config(config)?;
-<<<<<<< HEAD
-=======
             meta_store.default_config(config)?;
->>>>>>> afbf9785
             gossip.default_config(config)?;
 
             config.mark_defaults_set();
