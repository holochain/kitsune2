--- conflicted
+++ resolved
@@ -27,16 +27,14 @@
     /// [peer_store::PeerStore] instances.
     pub peer_store: peer_store::DynPeerStoreFactory,
 
-<<<<<<< HEAD
     /// The [bootstrap::BootstrapFactory] to be used for creating
     /// [bootstrap::Bootstrap] instances for initial WAN discovery.
     pub bootstrap: bootstrap::DynBootstrapFactory,
 
-=======
     /// The [fetch::FetchFactory] to be used for creating
     /// [fetch::Fetch] instances.
     pub fetch: fetch::DynFetchFactory,
->>>>>>> 9a143a5d
+
     /// The [transport::TransportFactory] to be used for creating
     /// [transport::Transport] instances.
     pub transport: transport::DynTransportFactory,
@@ -53,22 +51,16 @@
             kitsune,
             space,
             peer_store,
-<<<<<<< HEAD
             bootstrap,
-=======
             fetch,
->>>>>>> 9a143a5d
             transport,
         } = self;
 
         kitsune.default_config(config)?;
         space.default_config(config)?;
         peer_store.default_config(config)?;
-<<<<<<< HEAD
         bootstrap.default_config(config)?;
-=======
         fetch.default_config(config)?;
->>>>>>> 9a143a5d
         transport.default_config(config)?;
 
         Ok(())
