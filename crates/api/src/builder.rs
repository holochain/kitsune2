--- conflicted
+++ resolved
@@ -44,26 +44,6 @@
     /// Construct a default config given the configured module factories.
     /// Note, this should be called before freezing the Builder instance
     /// in an Arc<>.
-<<<<<<< HEAD
-    pub fn set_default_config(&mut self) -> K2Result<()> {
-        let Self {
-            config,
-            verifier: _,
-            kitsune,
-            space,
-            peer_store,
-            bootstrap,
-            fetch,
-            transport,
-        } = self;
-
-        kitsune.default_config(config)?;
-        space.default_config(config)?;
-        peer_store.default_config(config)?;
-        bootstrap.default_config(config)?;
-        fetch.default_config(config)?;
-        transport.default_config(config)?;
-=======
     pub fn with_default_config(mut self) -> K2Result<Self> {
         {
             let Self {
@@ -79,9 +59,9 @@
             kitsune.default_config(config)?;
             space.default_config(config)?;
             peer_store.default_config(config)?;
+            bootstrap.default_config(config)?;
             fetch.default_config(config)?;
             transport.default_config(config)?;
->>>>>>> e22e897c
 
             config.mark_defaults_set();
         }
