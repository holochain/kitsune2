--- conflicted
+++ resolved
@@ -39,10 +39,7 @@
 pub mod builder;
 pub mod config;
 pub mod peer_store;
-<<<<<<< HEAD
 pub mod space;
-=======
->>>>>>> a547ac49
 
 mod error;
 pub use error::*;
@@ -51,11 +48,7 @@
 pub use id::{AgentId, OpId, SpaceId};
 
 mod timestamp;
-<<<<<<< HEAD
-pub use timestamp::*;
-=======
 pub use timestamp::*;
 
 pub mod op_store;
-pub use op_store::*;
->>>>>>> a547ac49
+pub use op_store::*;