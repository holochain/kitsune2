#![deny(missing_docs)]
//! Kitsune2 API contains kitsune module traits and the basic types required
//! to define the api of those traits.
//!
//! If you want to use Kitsune2 itself, please see the kitsune2 crate.

pub mod id;
<<<<<<< HEAD
pub use id::{AgentId, OpId, SpaceId};

mod timestamp;
pub use timestamp::*;
=======
pub use id::{AgentId, OpId, SpaceId};
>>>>>>> f46ee461
<|MERGE_RESOLUTION|>--- conflicted
+++ resolved
@@ -5,11 +5,7 @@
 //! If you want to use Kitsune2 itself, please see the kitsune2 crate.
 
 pub mod id;
-<<<<<<< HEAD
 pub use id::{AgentId, OpId, SpaceId};
 
 mod timestamp;
-pub use timestamp::*;
-=======
-pub use id::{AgentId, OpId, SpaceId};
->>>>>>> f46ee461
+pub use timestamp::*;