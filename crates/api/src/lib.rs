#![deny(missing_docs)]
//! Kitsune2 API contains kitsune module traits and the basic types required
//! to define the api of those traits.
//!
//! If you want to use Kitsune2 itself, please see the kitsune2 crate.

pub mod id;
pub use id::{AgentId, OpId, SpaceId};

<<<<<<< HEAD
pub mod agent;
=======
mod timestamp;
pub use timestamp::*;
>>>>>>> 2ff5b23b
<|MERGE_RESOLUTION|>--- conflicted
+++ resolved
@@ -7,9 +7,7 @@
 pub mod id;
 pub use id::{AgentId, OpId, SpaceId};
 
-<<<<<<< HEAD
-pub mod agent;
-=======
 mod timestamp;
 pub use timestamp::*;
->>>>>>> 2ff5b23b
+
+pub mod agent;