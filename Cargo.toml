--- conflicted
+++ resolved
@@ -26,15 +26,12 @@
 # kitsune2 agent info is serialized as json to improve debugability of
 # bootstrapping. So, we need a json library.
 serde_json = "1.0.132"
-<<<<<<< HEAD
+# bootstrap_srv uses tempfiles as virtual memory for storage instead of RAM.
+tempfile = "3.14.0"
 # kitsune2 internally uses a mix of std::io::Error and thiserror derivation.
 thiserror = "2.0.3"
-=======
-# bootstrap_srv uses tempfiles as virtual memory for storage instead of RAM.
-tempfile = "3.14.0"
 # this is used by bootstrap_srv as the http server implementation.
 tiny_http = "0.12.0"
->>>>>>> 92eb778f
 # --- dev-dependencies ---
 # The following workspace dependencies are used in crate dev-dependencies.
 # Please be careful to only include them in dev dependencies or move them
