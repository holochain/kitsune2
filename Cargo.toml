--- conflicted
+++ resolved
@@ -47,12 +47,9 @@
 tiny_http = "0.12.0"
 # url validation used by the api crate.
 url = "2.5.4"
-<<<<<<< HEAD
-=======
 # kitsune2 uses tracing to log events. A consumer can choose any subscriber
 # to receive these logs.
 tracing = "0.1"
->>>>>>> 8d17daf6
 # --- tool-dependencies ---
 # The following workspace dependencies are thus-far only used in unpublished
 # tools and so are not needed in any true dependency trees.
