--- conflicted
+++ resolved
@@ -12,11 +12,7 @@
 # bytes is the crate that solves it.
 bytes = { version = "1.8.0", features = ["serde"] }
 # kitsune types need to be serializable for network transmission.
-<<<<<<< HEAD
-serde = { version = "1.0.215", features = ["derive"] }
-=======
 serde = { version = "1.0.215", features = ["derive"] }
 # kitsune2 agent info is serialized as json to improve debugability of
 # bootstrapping. So, we need a json library.
-serde_json = "1.0.132"
->>>>>>> 8fa10405
+serde_json = "1.0.132"