--- conflicted
+++ resolved
@@ -3,11 +3,8 @@
   "crates/api",
   "crates/bootstrap_srv",
   "crates/kitsune2",
-<<<<<<< HEAD
-=======
   "crates/dht",
   "crates/memory",
->>>>>>> a547ac49
 ]
 resolver = "2"
 
@@ -29,8 +26,6 @@
 ctrlc = { version = "3.4.5", features = ["termination"] }
 # bootstrap_srv for signature verification.
 ed25519-dalek = "2.1.1"
-# internal dependency
-kitsune2_api = { version = "0.0.1-alpha", path = "crates/api" }
 # bootstrap_srv uses this to determine worker thread count.
 num_cpus = "1.16.0"
 # kitsune types need to be serializable for network transmission.
