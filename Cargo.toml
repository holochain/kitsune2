[workspace]
members = [
  "crates/api",
  "crates/bootstrap_srv",
  "crates/core",
  "crates/dht",
  "crates/memory",
  "crates/test_utils",
  "crates/tool_proto_build",
]

resolver = "2"

[workspace.dependencies]
# Self dependencies for workspace crates to depend on each other.
# For example, most crates will depend on the api crate.
kitsune2_api = { version = "0.0.1-alpha", path = "crates/api" }

# used by bootstrap_srv for mpmc worker queue pattern.
async-channel = "2.3.1"
# this is used by bootstrap_srv as the http server implementation.
axum = { version = "0.7.9", default-features = false }
# debugging is far easier when you can see short byte arrays
# as base64 instead of decimal u8s.
base64 = "0.22.1"
# shallow-clone byte arrays is a solved problem.
# bytes is the crate that solves it.
bytes = { version = "1.8.0", features = ["serde"] }
# bootstrap_srv for cli param parsing
clap = "4.5.21"
# bootstrap_srv uses this to make a best-effort to clean up tempfiles
# on shutdown.
ctrlc = { version = "3.4.5", features = ["termination"] }
# bootstrap_srv for signature verification.
ed25519-dalek = "2.1.1"
# bootstrap_srv uses this to determine worker thread count.
num_cpus = "1.16.0"
# api uses this for the kitsune2 wire protocol.
prost = "0.13.3"
# kitsune types need to be serializable for network transmission.
serde = { version = "1.0.215", features = ["derive"] }
# kitsune2 agent info is serialized as json to improve debugability of
# bootstrapping. So, we need a json library.
serde_json = "1.0.132"
# tokio is used for synchronization primitives as well as internal
# task spawning. We could consider abstracting the async runtime
# at some point in the future.
tokio = "1.41.1"
# Simplify writing async code
futures = "0.3"
# bootstrap_srv uses tempfiles as virtual memory for storage instead of RAM.
tempfile = "3.14.0"
# kitsune2 internally uses a mix of std::io::Error and thiserror derivation.
thiserror = "2.0.3"
# ureq is used in the bootstrap client module.
ureq = "2.10.1"
# url validation used by the api crate.
url = "2.5.4"
# kitsune2 uses tracing to log events. A consumer can choose any subscriber
# to receive these logs.
tracing = "0.1"
# --- tool-dependencies ---
# The following workspace dependencies are thus-far only used in unpublished
# tools and so are not needed in any true dependency trees.
# Please be careful to only include them in build dependencies or move them
# above this section.
# --- tool-dependencies ---
prost-build = "0.13.3"
# --- dev-dependencies ---
# The following workspace dependencies are used in crate dev-dependencies.
# Please be careful to only include them in dev dependencies or move them
# above this section.
# --- dev-dependencies ---
kitsune2_bootstrap_srv = { path = "crates/bootstrap_srv" }
kitsune2_memory = { path = "crates/memory" }
kitsune2_test_utils = { path = "crates/test_utils" }

rand = "0.8.5"
<<<<<<< HEAD
# this is also used by the binary bootstrap_srv. But, since this monorepo
# is largely libraries, leaving this in this section.
=======
ureq = "2.10.1"
>>>>>>> 9a143a5d
tracing-subscriber = "0.3"<|MERGE_RESOLUTION|>--- conflicted
+++ resolved
@@ -76,10 +76,4 @@
 kitsune2_test_utils = { path = "crates/test_utils" }
 
 rand = "0.8.5"
-<<<<<<< HEAD
-# this is also used by the binary bootstrap_srv. But, since this monorepo
-# is largely libraries, leaving this in this section.
-=======
-ureq = "2.10.1"
->>>>>>> 9a143a5d
 tracing-subscriber = "0.3"