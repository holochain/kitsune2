--- conflicted
+++ resolved
@@ -77,9 +77,4 @@
 kitsune2_memory = { path = "crates/memory" }
 kitsune2_test_utils = { path = "crates/test_utils" }
 
-<<<<<<< HEAD
-ureq = "2.10.1"
-=======
-rand = "0.8.5"
->>>>>>> 816350e2
 tracing-subscriber = "0.3"