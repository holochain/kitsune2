[workspace]
members = [
  "crates/api",
  "crates/bootstrap_srv",
  "crates/core",
  "crates/dht",
  "crates/memory",
  "crates/test_utils",
  "crates/tool_proto_build",
]
resolver = "2"

[workspace.dependencies]
# Self dependencies for workspace crates to depend on each other.
# For example, most crates will depend on the api crate.
kitsune2_api = { version = "0.0.1-alpha", path = "crates/api" }

# used by bootstrap_srv for mpmc worker queue pattern.
async-channel = "2.3.1"
# this is used by bootstrap_srv as the http server implementation.
axum = { version = "0.7.9", default-features = false }
# debugging is far easier when you can see short byte arrays
# as base64 instead of decimal u8s.
base64 = "0.22.1"
# shallow-clone byte arrays is a solved problem.
# bytes is the crate that solves it.
bytes = { version = "1.8.0", features = ["serde"] }
# bootstrap_srv for cli param parsing
clap = "4.5.21"
# bootstrap_srv uses this to make a best-effort to clean up tempfiles
# on shutdown.
ctrlc = { version = "3.4.5", features = ["termination"] }
# bootstrap_srv for signature verification.
ed25519-dalek = "2.1.1"
# bootstrap_srv uses this to determine worker thread count.
num_cpus = "1.16.0"
# api uses this for the kitsune2 wire protocol.
prost = "0.13.3"
# kitsune types need to be serializable for network transmission.
serde = { version = "1.0.215", features = ["derive"] }
# kitsune2 agent info is serialized as json to improve debugability of
# bootstrapping. So, we need a json library.
serde_json = "1.0.132"
# tokio is used for synchronization primitives as well as internal
# task spawning. We could consider abstracting the async runtime
# at some point in the future.
tokio = "1.41.1"
# Simplify writing async code
futures = "0.3"
# bootstrap_srv uses tempfiles as virtual memory for storage instead of RAM.
tempfile = "3.14.0"
# kitsune2 internally uses a mix of std::io::Error and thiserror derivation.
thiserror = "2.0.3"
<<<<<<< HEAD
=======
# this is used by bootstrap_srv as the http server implementation.
tiny_http = "0.12.0"
# ureq is used in the bootstrap client module.
ureq = "2.10.1"
>>>>>>> 98e8ec51
# url validation used by the api crate.
url = "2.5.4"
# kitsune2 uses tracing to log events. A consumer can choose any subscriber
# to receive these logs.
tracing = "0.1"
# --- tool-dependencies ---
# The following workspace dependencies are thus-far only used in unpublished
# tools and so are not needed in any true dependency trees.
# Please be careful to only include them in build dependencies or move them
# above this section.
# --- tool-dependencies ---
prost-build = "0.13.3"
# --- dev-dependencies ---
# The following workspace dependencies are used in crate dev-dependencies.
# Please be careful to only include them in dev dependencies or move them
# above this section.
# --- dev-dependencies ---
kitsune2_bootstrap_srv = { path = "crates/bootstrap_srv" }
kitsune2_memory = { path = "crates/memory" }
kitsune2_test_utils = { path = "crates/test_utils" }

tracing-subscriber = "0.3"<|MERGE_RESOLUTION|>--- conflicted
+++ resolved
@@ -51,13 +51,8 @@
 tempfile = "3.14.0"
 # kitsune2 internally uses a mix of std::io::Error and thiserror derivation.
 thiserror = "2.0.3"
-<<<<<<< HEAD
-=======
-# this is used by bootstrap_srv as the http server implementation.
-tiny_http = "0.12.0"
 # ureq is used in the bootstrap client module.
 ureq = "2.10.1"
->>>>>>> 98e8ec51
 # url validation used by the api crate.
 url = "2.5.4"
 # kitsune2 uses tracing to log events. A consumer can choose any subscriber
